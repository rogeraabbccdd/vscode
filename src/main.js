/*---------------------------------------------------------------------------------------------
 *  Copyright (c) Microsoft Corporation. All rights reserved.
 *  Licensed under the MIT License. See License.txt in the project root for license information.
 *--------------------------------------------------------------------------------------------*/
'use strict';

const perf = require('./vs/base/common/performance');
perf.mark('main:started');

// Perf measurements
global.perfStartTime = Date.now();

Error.stackTraceLimit = 100; // increase number of stack frames (from 10, https://github.com/v8/v8/wiki/Stack-Trace-API)

const fs = require('fs');
const path = require('path');
const product = require('../product.json');
const appRoot = path.dirname(__dirname);

function getApplicationPath() {
	if (process.env['VSCODE_DEV']) {
		return appRoot;
	} else if (process.platform === 'darwin') {
		return path.dirname(path.dirname(path.dirname(appRoot)));
	} else {
		return path.dirname(path.dirname(appRoot));
	}
}

const portableDataName = product.portable || `${product.applicationName}-portable-data`;
const portableDataPath = process.env['VSCODE_PORTABLE'] || path.join(path.dirname(getApplicationPath()), portableDataName);
const isPortable = fs.existsSync(portableDataPath);
const portableTempPath = path.join(portableDataPath, 'tmp');
const isTempPortable = isPortable && fs.existsSync(portableTempPath);

if (isPortable) {
	process.env['VSCODE_PORTABLE'] = portableDataPath;
} else {
	delete process.env['VSCODE_PORTABLE'];
}

if (isTempPortable) {
	process.env[process.platform === 'win32' ? 'TEMP' : 'TMPDIR'] = portableTempPath;
}

//#region Add support for using node_modules.asar
(function () {
	const path = require('path');
	const Module = require('module');
	const NODE_MODULES_PATH = path.join(__dirname, '../node_modules');
	const NODE_MODULES_ASAR_PATH = NODE_MODULES_PATH + '.asar';

	const originalResolveLookupPaths = Module._resolveLookupPaths;
	Module._resolveLookupPaths = function (request, parent, newReturn) {
		const result = originalResolveLookupPaths(request, parent, newReturn);

		const paths = newReturn ? result : result[1];
		for (let i = 0, len = paths.length; i < len; i++) {
			if (paths[i] === NODE_MODULES_PATH) {
				paths.splice(i, 0, NODE_MODULES_ASAR_PATH);
				break;
			}
		}

		return result;
	};
})();
//#endregion

const app = require('electron').app;

// TODO@Ben Electron 2.0.x: prevent localStorage migration from SQLite to LevelDB due to issues
app.commandLine.appendSwitch('disable-mojo-local-storage');

// TODO@Ben Electron 2.0.x: force srgb color profile (for https://github.com/Microsoft/vscode/issues/51791)
app.commandLine.appendSwitch('force-color-profile', 'srgb');

const minimist = require('minimist');
const paths = require('./paths');

const args = minimist(process.argv, {
	string: [
		'user-data-dir',
		'locale',
		'js-flags',
		'max-memory'
	]
});

//#region NLS
function stripComments(content) {
	let regexp = /("(?:[^\\\"]*(?:\\.)?)*")|('(?:[^\\\']*(?:\\.)?)*')|(\/\*(?:\r?\n|.)*?\*\/)|(\/{2,}.*?(?:(?:\r?\n)|$))/g;
	let result = content.replace(regexp, function (match, m1, m2, m3, m4) {
		// Only one of m1, m2, m3, m4 matches
		if (m3) {
			// A block comment. Replace with nothing
			return '';
		} else if (m4) {
			// A line comment. If it ends in \r?\n then keep it.
			let length_1 = m4.length;
			if (length_1 > 2 && m4[length_1 - 1] === '\n') {
				return m4[length_1 - 2] === '\r' ? '\r\n' : '\n';
			}
			else {
				return '';
			}
		} else {
			// We match a string
			return match;
		}
	});
	return result;
}

const mkdir = dir => new Promise((c, e) => fs.mkdir(dir, err => (err && err.code !== 'EEXIST') ? e(err) : c(dir)));
const exists = file => new Promise(c => fs.exists(file, c));
const readFile = file => new Promise((c, e) => fs.readFile(file, 'utf8', (err, data) => err ? e(err) : c(data)));
const writeFile = (file, content) => new Promise((c, e) => fs.writeFile(file, content, 'utf8', err => err ? e(err) : c()));
const touch = file => new Promise((c, e) => { const d = new Date(); fs.utimes(file, d, d, err => err ? e(err) : c()); });

function mkdirp(dir) {
	return mkdir(dir).then(null, err => {
		if (err && err.code === 'ENOENT') {
			const parent = path.dirname(dir);

			if (parent !== dir) { // if not arrived at root
				return mkdirp(parent).then(() => mkdir(dir));
			}
		}

		throw err;
	});
}

function resolveJSFlags(...jsFlags) {

	if (args['js-flags']) {
		jsFlags.push(args['js-flags']);
	}

	if (args['max-memory'] && !/max_old_space_size=(\d+)/g.exec(args['js-flags'])) {
		jsFlags.push(`--max_old_space_size=${args['max-memory']}`);
	}

	return jsFlags.length > 0 ? jsFlags.join(' ') : null;
}

// Language tags are case insensitve however an amd loader is case sensitive
// To make this work on case preserving & insensitive FS we do the following:
// the language bundles have lower case language tags and we always lower case
// the locale we receive from the user or OS.

function getUserDefinedLocale() {
	let locale = args['locale'];
	if (locale) {
		return Promise.resolve(locale.toLowerCase());
	}

	let userData = app.getPath('userData');
	let localeConfig = path.join(userData, 'User', 'locale.json');
	return exists(localeConfig).then((result) => {
		if (result) {
			return readFile(localeConfig).then((content) => {
				content = stripComments(content);
				try {
					let value = JSON.parse(content).locale;
					return value && typeof value === 'string' ? value.toLowerCase() : undefined;
				} catch (e) {
					return undefined;
				}
			});
		} else {
			return undefined;
		}
	});
}

function getLanguagePackConfigurations() {
	let userData = app.getPath('userData');
	let configFile = path.join(userData, 'languagepacks.json');
	try {
		return require(configFile);
	} catch (err) {
		// Do nothing. If we can't read the file we have no
		// language pack config.
	}
	return undefined;
}

function resolveLanguagePackLocale(config, locale) {
	try {
		while (locale) {
			if (config[locale]) {
				return locale;
			} else {
				let index = locale.lastIndexOf('-');
				if (index > 0) {
					locale = locale.substring(0, index);
				} else {
					return undefined;
				}
			}
		}
	} catch (err) {
		console.error('Resolving language pack configuration failed.', err);
	}
	return undefined;
}

function getNLSConfiguration(locale) {
	if (locale === 'pseudo') {
		return Promise.resolve({ locale: locale, availableLanguages: {}, pseudo: true });
	}

	if (process.env['VSCODE_DEV']) {
		return Promise.resolve({ locale: locale, availableLanguages: {} });
	}

	let userData = app.getPath('userData');

	// We have a built version so we have extracted nls file. Try to find
	// the right file to use.

	// Check if we have an English locale. If so fall to default since that is our
	// English translation (we don't ship *.nls.en.json files)
	if (locale && (locale == 'en' || locale.startsWith('en-'))) {
		return Promise.resolve({ locale: locale, availableLanguages: {} });
	}

	let initialLocale = locale;

	perf.mark('nlsGeneration:start');

	let defaultResult = function (locale) {
		perf.mark('nlsGeneration:end');
		return Promise.resolve({ locale: locale, availableLanguages: {} });
	};
	try {
		let commit = product.commit;
		if (!commit) {
			return defaultResult(initialLocale);
		}
		let configs = getLanguagePackConfigurations();
		if (!configs) {
			return defaultResult(initialLocale);
		}
		locale = resolveLanguagePackLocale(configs, locale);
		if (!locale) {
			return defaultResult(initialLocale);
		}
		let packConfig = configs[locale];
		let mainPack;
		if (!packConfig || typeof packConfig.hash !== 'string' || !packConfig.translations || typeof (mainPack = packConfig.translations['vscode']) !== 'string') {
			return defaultResult(initialLocale);
		}
		return exists(mainPack).then((fileExists) => {
			if (!fileExists) {
				return defaultResult(initialLocale);
			}
			let packId = packConfig.hash + '.' + locale;
			let cacheRoot = path.join(userData, 'clp', packId);
			let coreLocation = path.join(cacheRoot, commit);
			let translationsConfigFile = path.join(cacheRoot, 'tcf.json');
			let result = {
				locale: initialLocale,
				availableLanguages: { '*': locale },
				_languagePackId: packId,
				_translationsConfigFile: translationsConfigFile,
				_cacheRoot: cacheRoot,
				_resolvedLanguagePackCoreLocation: coreLocation
			};
			return exists(coreLocation).then((fileExists) => {
				if (fileExists) {
					// We don't wait for this. No big harm if we can't touch
					touch(coreLocation).catch(() => { });
					perf.mark('nlsGeneration:end');
					return result;
				}
				return mkdirp(coreLocation).then(() => {
					return Promise.all([readFile(path.join(__dirname, 'nls.metadata.json')), readFile(mainPack)]);
				}).then((values) => {
					let metadata = JSON.parse(values[0]);
					let packData = JSON.parse(values[1]).contents;
					let bundles = Object.keys(metadata.bundles);
					let writes = [];
					for (let bundle of bundles) {
						let modules = metadata.bundles[bundle];
						let target = Object.create(null);
						for (let module of modules) {
							let keys = metadata.keys[module];
							let defaultMessages = metadata.messages[module];
							let translations = packData[module];
							let targetStrings;
							if (translations) {
								targetStrings = [];
								for (let i = 0; i < keys.length; i++) {
									let elem = keys[i];
									let key = typeof elem === 'string' ? elem : elem.key;
									let translatedMessage = translations[key];
									if (translatedMessage === undefined) {
										translatedMessage = defaultMessages[i];
									}
									targetStrings.push(translatedMessage);
								}
							} else {
								targetStrings = defaultMessages;
							}
							target[module] = targetStrings;
						}
						writes.push(writeFile(path.join(coreLocation, bundle.replace(/\//g, '!') + '.nls.json'), JSON.stringify(target)));
					}
					writes.push(writeFile(translationsConfigFile, JSON.stringify(packConfig.translations)));
					return Promise.all(writes);
				}).then(() => {
					perf.mark('nlsGeneration:end');
					return result;
				}).catch((err) => {
					console.error('Generating translation files failed.', err);
					return defaultResult(locale);
				});
			});
		});
	} catch (err) {
		console.error('Generating translation files failed.', err);
		return defaultResult(locale);
	}
}
//#endregion

//#region Cached Data Dir
const nodeCachedDataDir = new class {

	constructor() {
		this.value = this._compute();
	}

	jsFlags() {
		return this.value ? '--nolazy' : undefined;
	}

	ensureExists() {
		return mkdirp(this.value).then(() => this.value, () => { /*ignore*/ });
	}

	_compute() {
		if (process.argv.indexOf('--no-cached-data') > 0) {
			return undefined;
		}
		// IEnvironmentService.isBuilt
		if (process.env['VSCODE_DEV']) {
			return undefined;
		}
		// find commit id
		let commit = product.commit;
		if (!commit) {
			return undefined;
		}
		return path.join(app.getPath('userData'), 'CachedData', commit);
	}
};

//#endregion

function getUserDataPath() {
	if (isPortable) {
		return path.join(portableDataPath, 'user-data');
	}

	return path.resolve(args['user-data-dir'] || paths.getDefaultUserDataPath(process.platform));
}

// Set userData path before app 'ready' event and call to process.chdir
app.setPath('userData', getUserDataPath());

// Update cwd based on environment and platform
try {
	if (process.platform === 'win32') {
		process.env['VSCODE_CWD'] = process.cwd(); // remember as environment letiable
		process.chdir(path.dirname(app.getPath('exe'))); // always set application folder as cwd
	} else if (process.env['VSCODE_CWD']) {
		process.chdir(process.env['VSCODE_CWD']);
	}
} catch (err) {
	console.error(err);
}

// Mac: when someone drops a file to the not-yet running VSCode, the open-file event fires even before
// the app-ready event. We listen very early for open-file and remember this upon startup as path to open.
global.macOpenFiles = [];
app.on('open-file', function (event, path) {
	global.macOpenFiles.push(path);
});

let openUrls = [];
let onOpenUrl = function (event, url) {
	event.preventDefault();
	openUrls.push(url);
};

app.on('will-finish-launching', function () {
	app.on('open-url', onOpenUrl);
});

global.getOpenUrls = function () {
	app.removeListener('open-url', onOpenUrl);
	return openUrls;
};

<<<<<<< HEAD
// Linux: disable hardware acceleration when transparent window is enabled
try {
	if (process.platform === 'linux') {
		const configFile = path.join(getUserDataPath(), 'User', 'settings.json');
		if (fs.existsSync(configFile)) {
			const config = JSON.parse(stripComments(fs.readFileSync(configFile, 'utf8')));
			if (config['window.transparent']) {
				app.commandLine.appendSwitch('enable-transparent-visuals');
				app.disableHardwareAcceleration();
			}
		}
	}
} catch (err) {
	console.error(err);
}

// use '<UserData>/CachedData'-directory to store
// node/v8 cached data.
let nodeCachedDataDir = getNodeCachedDataDir().then(function (value) {
	if (value) {
		// store the data directory
		process.env['VSCODE_NODE_CACHED_DATA_DIR_' + process.pid] = value;

		// tell v8 to not be lazy when parsing JavaScript. Generally this makes startup slower
		// but because we generate cached data it makes subsequent startups much faster
		let existingJSFlags = resolveJSFlags();
		app.commandLine.appendSwitch('--js-flags', existingJSFlags ? existingJSFlags + ' --nolazy' : '--nolazy');
	}
	return value;
});
=======
>>>>>>> e7a2321e

let nlsConfiguration = undefined;
let userDefinedLocale = getUserDefinedLocale();
userDefinedLocale.then((locale) => {
	if (locale && !nlsConfiguration) {
		nlsConfiguration = getNLSConfiguration(locale);
	}
});

let jsFlags = resolveJSFlags(nodeCachedDataDir.jsFlags());
if (jsFlags) {
	app.commandLine.appendSwitch('--js-flags', jsFlags);
}

// Load our code once ready
app.once('ready', function () {
	perf.mark('main:appReady');
	Promise.all([nodeCachedDataDir.ensureExists(), userDefinedLocale]).then(([cachedDataDir, locale]) => {
		if (locale && !nlsConfiguration) {
			nlsConfiguration = getNLSConfiguration(locale);
		}
		if (!nlsConfiguration) {
			nlsConfiguration = Promise.resolve(undefined);
		}
		// We first need to test a user defined locale. If it fails we try the app locale.
		// If that fails we fall back to English.
		nlsConfiguration.then((nlsConfig) => {
			let boot = (nlsConfig) => {
				process.env['VSCODE_NLS_CONFIG'] = JSON.stringify(nlsConfig);
				if (cachedDataDir) process.env['VSCODE_NODE_CACHED_DATA_DIR_' + process.pid] = cachedDataDir;
				require('./bootstrap-amd').bootstrap('vs/code/electron-main/main');
			};
			// We recevied a valid nlsConfig from a user defined locale
			if (nlsConfig) {
				boot(nlsConfig);
			} else {
				// Try to use the app locale. Please note that the app locale is only
				// valid after we have received the app ready event. This is why the
				// code is here.
				let appLocale = app.getLocale();
				if (!appLocale) {
					boot({ locale: 'en', availableLanguages: {} });
				} else {
					// See above the comment about the loader and case sensitiviness
					appLocale = appLocale.toLowerCase();
					getNLSConfiguration(appLocale).then((nlsConfig) => {
						if (!nlsConfig) {
							nlsConfig = { locale: appLocale, availableLanguages: {} };
						}
						boot(nlsConfig);
					});
				}
			}
		});
	}, console.error);
});<|MERGE_RESOLUTION|>--- conflicted
+++ resolved
@@ -406,7 +406,6 @@
 	return openUrls;
 };
 
-<<<<<<< HEAD
 // Linux: disable hardware acceleration when transparent window is enabled
 try {
 	if (process.platform === 'linux') {
@@ -422,23 +421,6 @@
 } catch (err) {
 	console.error(err);
 }
-
-// use '<UserData>/CachedData'-directory to store
-// node/v8 cached data.
-let nodeCachedDataDir = getNodeCachedDataDir().then(function (value) {
-	if (value) {
-		// store the data directory
-		process.env['VSCODE_NODE_CACHED_DATA_DIR_' + process.pid] = value;
-
-		// tell v8 to not be lazy when parsing JavaScript. Generally this makes startup slower
-		// but because we generate cached data it makes subsequent startups much faster
-		let existingJSFlags = resolveJSFlags();
-		app.commandLine.appendSwitch('--js-flags', existingJSFlags ? existingJSFlags + ' --nolazy' : '--nolazy');
-	}
-	return value;
-});
-=======
->>>>>>> e7a2321e
 
 let nlsConfiguration = undefined;
 let userDefinedLocale = getUserDefinedLocale();
