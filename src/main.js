/*---------------------------------------------------------------------------------------------
 *  Copyright (c) Microsoft Corporation. All rights reserved.
 *  Licensed under the MIT License. See License.txt in the project root for license information.
 *--------------------------------------------------------------------------------------------*/

//@ts-check
'use strict';

const perf = require('./vs/base/common/performance');
const lp = require('./vs/base/node/languagePacks');

perf.mark('main:started');

const path = require('path');
const bootstrap = require('./bootstrap');
const paths = require('./paths');
// @ts-ignore
const product = require('../product.json');
// @ts-ignore
const app = require('electron').app;

// Enable portable support
const portable = bootstrap.configurePortable();

// Enable ASAR support
bootstrap.enableASARSupport();

// Set userData path before app 'ready' event and call to process.chdir
const args = parseCLIArgs();
const userDataPath = getUserDataPath(args);
app.setPath('userData', userDataPath);

// Update cwd based on environment and platform
setCurrentWorkingDirectory();

// Global app listeners
registerListeners();

/**
 * Support user defined locale
 *
 * @type {Promise}
 */
let nlsConfiguration = undefined;
const userDefinedLocale = getUserDefinedLocale();
const metaDataFile = path.join(__dirname, 'nls.metadata.json');

userDefinedLocale.then(locale => {
	if (locale && !nlsConfiguration) {
		nlsConfiguration = lp.getNLSConfiguration(product.commit, userDataPath, metaDataFile, locale);
	}
});

// Cached data
const nodeCachedDataDir = getNodeCachedDir();

// Configure command line switches
configureCommandlineSwitches(args);

// Load our code once ready
app.once('ready', function () {
	if (args['trace']) {
		// @ts-ignore
		const contentTracing = require('electron').contentTracing;

		const traceOptions = {
			categoryFilter: args['trace-category-filter'] || '*',
			traceOptions: args['trace-options'] || 'record-until-full,enable-sampling'
		};

		contentTracing.startRecording(traceOptions, () => onReady());
	} else {
		onReady();
	}
});

function onReady() {
	perf.mark('main:appReady');

	Promise.all([nodeCachedDataDir.ensureExists(), userDefinedLocale]).then(([cachedDataDir, locale]) => {
		if (locale && !nlsConfiguration) {
			nlsConfiguration = lp.getNLSConfiguration(product.commit, userDataPath, metaDataFile, locale);
		}

		if (!nlsConfiguration) {
			nlsConfiguration = Promise.resolve(undefined);
		}

		// First, we need to test a user defined locale. If it fails we try the app locale.
		// If that fails we fall back to English.
		nlsConfiguration.then(nlsConfig => {

			const startup = nlsConfig => {
				nlsConfig._languagePackSupport = true;
				process.env['VSCODE_NLS_CONFIG'] = JSON.stringify(nlsConfig);
				process.env['VSCODE_NODE_CACHED_DATA_DIR'] = cachedDataDir || '';

				// Load main in AMD
				perf.mark('willLoadMainBundle');
				require('./bootstrap-amd').load('vs/code/electron-main/main', () => {
					perf.mark('didLoadMainBundle');
				});
			};

			// We recevied a valid nlsConfig from a user defined locale
			if (nlsConfig) {
				startup(nlsConfig);
			}

			// Try to use the app locale. Please note that the app locale is only
			// valid after we have received the app ready event. This is why the
			// code is here.
			else {
				let appLocale = app.getLocale();
				if (!appLocale) {
					startup({ locale: 'en', availableLanguages: {} });
				} else {

					// See above the comment about the loader and case sensitiviness
					appLocale = appLocale.toLowerCase();

					lp.getNLSConfiguration(product.commit, userDataPath, metaDataFile, appLocale).then(nlsConfig => {
						if (!nlsConfig) {
							nlsConfig = { locale: appLocale, availableLanguages: {} };
						}

						startup(nlsConfig);
					});
				}
			}
		});
	}, console.error);
}

/**
 * @typedef	 {{ [arg: string]: any; '--'?: string[]; _: string[]; }} ParsedArgs
 *
 * @param {ParsedArgs} cliArgs
 */
function configureCommandlineSwitches(cliArgs) {

	// Force pre-Chrome-60 color profile handling (for https://github.com/Microsoft/vscode/issues/51791)
	app.commandLine.appendSwitch('disable-color-correct-rendering');

	// Support JS Flags
	const jsFlags = getJSFlags(cliArgs);
	if (jsFlags) {
		app.commandLine.appendSwitch('--js-flags', jsFlags);
	}
<<<<<<< HEAD

	// Disable smooth scrolling for Webviews
	if (cliArgs['disable-smooth-scrolling']) {
		app.commandLine.appendSwitch('disable-smooth-scrolling');
	}

	// Linux: disable hardware acceleration when transparent window is enabled
	if (process.platform === 'linux') {
		const configFile = path.join(app.getPath('userData'), 'User', 'settings.json');
		bootstrap.readFile(configFile).then(content => {
			const config = JSON.parse(stripComments(content));
			if (config['window.transparent']) {
				app.commandLine.appendSwitch('enable-transparent-visuals');
				app.disableHardwareAcceleration();
			}
		});
	}
=======
>>>>>>> df96e402
}

/**
 * @param {ParsedArgs} cliArgs
 * @returns {string}
 */
function getJSFlags(cliArgs) {
	const jsFlags = [];

	// Add any existing JS flags we already got from the command line
	if (cliArgs['js-flags']) {
		jsFlags.push(cliArgs['js-flags']);
	}

	// Support max-memory flag
	if (cliArgs['max-memory'] && !/max_old_space_size=(\d+)/g.exec(cliArgs['js-flags'])) {
		jsFlags.push(`--max_old_space_size=${cliArgs['max-memory']}`);
	}

	return jsFlags.length > 0 ? jsFlags.join(' ') : null;
}

/**
 * @param {ParsedArgs} cliArgs
 *
 * @returns {string}
 */
function getUserDataPath(cliArgs) {
	if (portable.isPortable) {
		return path.join(portable.portableDataPath, 'user-data');
	}

	return path.resolve(cliArgs['user-data-dir'] || paths.getDefaultUserDataPath(process.platform));
}

/**
 * @returns {ParsedArgs}
 */
function parseCLIArgs() {
	const minimist = require('vscode-minimist');

	return minimist(process.argv, {
		string: [
			'user-data-dir',
			'locale',
			'js-flags',
			'max-memory'
		]
	});
}

function setCurrentWorkingDirectory() {
	try {
		if (process.platform === 'win32') {
			process.env['VSCODE_CWD'] = process.cwd(); // remember as environment variable
			process.chdir(path.dirname(app.getPath('exe'))); // always set application folder as cwd
		} else if (process.env['VSCODE_CWD']) {
			process.chdir(process.env['VSCODE_CWD']);
		}
	} catch (err) {
		console.error(err);
	}
}

function registerListeners() {

	/**
	 * Mac: when someone drops a file to the not-yet running VSCode, the open-file event fires even before
	 * the app-ready event. We listen very early for open-file and remember this upon startup as path to open.
	 *
	 * @type {string[]}
	 */
	const macOpenFiles = [];
	global['macOpenFiles'] = macOpenFiles;
	app.on('open-file', function (event, path) {
		macOpenFiles.push(path);
	});

	/**
	 * React to open-url requests.
	 *
	 * @type {string[]}
	 */
	const openUrls = [];
	const onOpenUrl = function (event, url) {
		event.preventDefault();

		openUrls.push(url);
	};

	app.on('will-finish-launching', function () {
		app.on('open-url', onOpenUrl);
	});

	global['getOpenUrls'] = function () {
		app.removeListener('open-url', onOpenUrl);

		return openUrls;
	};
}

/**
 * @returns {{ ensureExists: () => Promise<string | void> }}
 */
function getNodeCachedDir() {
	return new class {

		constructor() {
			this.value = this._compute();
		}

		ensureExists() {
			return bootstrap.mkdirp(this.value).then(() => this.value, () => { /*ignore*/ });
		}

		_compute() {
			if (process.argv.indexOf('--no-cached-data') > 0) {
				return undefined;
			}

			// IEnvironmentService.isBuilt
			if (process.env['VSCODE_DEV']) {
				return undefined;
			}

			// find commit id
			const commit = product.commit;
			if (!commit) {
				return undefined;
			}

			return path.join(userDataPath, 'CachedData', commit);
		}
	};
}

//#region NLS Support
/**
 * @param {string} content
 * @returns {string}
 */
function stripComments(content) {
	const regexp = /("(?:[^\\"]*(?:\\.)?)*")|('(?:[^\\']*(?:\\.)?)*')|(\/\*(?:\r?\n|.)*?\*\/)|(\/{2,}.*?(?:(?:\r?\n)|$))/g;

	return content.replace(regexp, function (match, m1, m2, m3, m4) {
		// Only one of m1, m2, m3, m4 matches
		if (m3) {
			// A block comment. Replace with nothing
			return '';
		} else if (m4) {
			// A line comment. If it ends in \r?\n then keep it.
			const length_1 = m4.length;
			if (length_1 > 2 && m4[length_1 - 1] === '\n') {
				return m4[length_1 - 2] === '\r' ? '\r\n' : '\n';
			}
			else {
				return '';
			}
		} else {
			// We match a string
			return match;
		}
	});
}

// Language tags are case insensitive however an amd loader is case sensitive
// To make this work on case preserving & insensitive FS we do the following:
// the language bundles have lower case language tags and we always lower case
// the locale we receive from the user or OS.
/**
 * @returns {Promise<string>}
 */
function getUserDefinedLocale() {
	const locale = args['locale'];
	if (locale) {
		return Promise.resolve(locale.toLowerCase());
	}

	const localeConfig = path.join(userDataPath, 'User', 'locale.json');
	return bootstrap.readFile(localeConfig).then(content => {
		content = stripComments(content);
		try {
			const value = JSON.parse(content).locale;
			return value && typeof value === 'string' ? value.toLowerCase() : undefined;
		} catch (e) {
			return undefined;
		}
	}, () => {
		return undefined;
	});
}
//#endregion<|MERGE_RESOLUTION|>--- conflicted
+++ resolved
@@ -147,12 +147,6 @@
 	if (jsFlags) {
 		app.commandLine.appendSwitch('--js-flags', jsFlags);
 	}
-<<<<<<< HEAD
-
-	// Disable smooth scrolling for Webviews
-	if (cliArgs['disable-smooth-scrolling']) {
-		app.commandLine.appendSwitch('disable-smooth-scrolling');
-	}
 
 	// Linux: disable hardware acceleration when transparent window is enabled
 	if (process.platform === 'linux') {
@@ -165,8 +159,6 @@
 			}
 		});
 	}
-=======
->>>>>>> df96e402
 }
 
 /**
