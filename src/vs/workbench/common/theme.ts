--- conflicted
+++ resolved
@@ -5,10 +5,8 @@
 
 import * as nls from 'vs/nls';
 import { registerColor, editorBackground, contrastBorder, transparent, editorWidgetBackground, textLinkForeground, lighten, darken, focusBorder, activeContrastBorder, editorWidgetForeground, editorErrorForeground, editorWarningForeground, editorInfoForeground } from 'vs/platform/theme/common/colorRegistry';
-import { IColorTheme } from 'vs/platform/theme/common/themeService';
 import { Color } from 'vs/base/common/color';
 
-<<<<<<< HEAD
 // < --- Workbench --- >
 
 export const WORKBENCH_BACKGROUND = registerColor('workbench.background', {
@@ -16,20 +14,6 @@
 	light: '#F3F3F3',
 	hc: '#000000'
 }, nls.localize('workbenchBackground', "Top-level background color. Not seen unless other elements have a transparent color."));
-=======
-// < --- Workbench (not customizable) --- >
-
-export function WORKBENCH_BACKGROUND(theme: IColorTheme): Color {
-	switch (theme.type) {
-		case 'dark':
-			return Color.fromHex('#252526');
-		case 'light':
-			return Color.fromHex('#F3F3F3');
-		default:
-			return Color.fromHex('#000000');
-	}
-}
->>>>>>> ffcd280b
 
 // < --- Tabs --- >
 
