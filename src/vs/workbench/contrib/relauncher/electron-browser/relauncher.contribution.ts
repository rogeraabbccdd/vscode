--- conflicted
+++ resolved
@@ -15,7 +15,7 @@
 import { RunOnceScheduler } from 'vs/base/common/async';
 import { URI } from 'vs/base/common/uri';
 import { isEqual } from 'vs/base/common/resources';
-import { isLinux, isMacintosh, isWindows } from 'vs/base/common/platform';
+import { isLinux, isMacintosh } from 'vs/base/common/platform';
 import { LifecyclePhase } from 'vs/platform/lifecycle/common/lifecycle';
 import { IDialogService } from 'vs/platform/dialogs/common/dialogs';
 import { IWorkbenchEnvironmentService } from 'vs/workbench/services/environment/common/environmentService';
@@ -31,11 +31,6 @@
 export class SettingsChangeRelauncher extends Disposable implements IWorkbenchContribution {
 
 	private transparent: boolean;
-<<<<<<< HEAD
-	private compositionAttribute: 'none' | 'transparent' | 'blur' | 'acrylic';
-	private vibrancy: 'none' | 'appearance-based' | 'light' | 'dark' | 'titlebar' | 'medium-light' | 'ultra-dark';
-=======
->>>>>>> 77f386e3
 	private titleBarStyle: 'native' | 'custom';
 	private nativeTabs: boolean;
 	private nativeFullScreen: boolean;
@@ -69,21 +64,6 @@
 			changed = true;
 		}
 
-<<<<<<< HEAD
-		// Windows Composition Attribute
-		if (isWindows && config.window && config.window.compositionAttribute !== this.compositionAttribute) {
-			this.compositionAttribute = config.window.compositionAttribute;
-			changed = true;
-		}
-
-		// macOS vibrancy
-		if (isMacintosh && config.window && config.window.vibrancy !== this.vibrancy) {
-			this.vibrancy = config.window.vibrancy;
-			changed = true;
-		}
-
-=======
->>>>>>> 77f386e3
 		// Titlebar style
 		if (config.window && config.window.titleBarStyle !== this.titleBarStyle && (config.window.titleBarStyle === 'native' || config.window.titleBarStyle === 'custom')) {
 			this.titleBarStyle = config.window.titleBarStyle;
