/*---------------------------------------------------------------------------------------------
 *  Copyright (c) Microsoft Corporation. All rights reserved.
 *  Licensed under the MIT License. See License.txt in the project root for license information.
 *--------------------------------------------------------------------------------------------*/

import { ipcRenderer } from 'vs/base/parts/sandbox/electron-sandbox/globals';
import { join } from 'vs/base/common/path';
import { onDidChangeFullscreen, isFullscreen } from 'vs/base/browser/browser';
import { getTotalHeight, getTotalWidth } from 'vs/base/browser/dom';
import { Color } from 'vs/base/common/color';
import { Event } from 'vs/base/common/event';
import { DisposableStore } from 'vs/base/common/lifecycle';
import { ILifecycleService, LifecyclePhase } from 'vs/platform/lifecycle/common/lifecycle';
import { Registry } from 'vs/platform/registry/common/platform';
import { ColorIdentifier, editorBackground, foreground } from 'vs/platform/theme/common/colorRegistry';
import { getThemeTypeSelector, IThemeService } from 'vs/platform/theme/common/themeService';
import { DEFAULT_EDITOR_MIN_DIMENSIONS } from 'vs/workbench/browser/parts/editor/editor';
import { Extensions, IWorkbenchContributionsRegistry } from 'vs/workbench/common/contributions';
import * as themes from 'vs/workbench/common/theme';
import { IWorkbenchLayoutService, Parts, Position } from 'vs/workbench/services/layout/browser/layoutService';
import { IWorkbenchEnvironmentService } from 'vs/workbench/services/environment/common/environmentService';
import { ITextFileService } from 'vs/workbench/services/textfile/common/textfiles';
import { URI } from 'vs/base/common/uri';
import { IEditorGroupsService } from 'vs/workbench/services/editor/common/editorGroupsService';
import { IConfigurationService } from 'vs/platform/configuration/common/configuration';
import * as perf from 'vs/base/common/performance';
import { INativeWorkbenchEnvironmentService } from 'vs/workbench/services/environment/electron-browser/environmentService';
import { assertIsDefined } from 'vs/base/common/types';
import { IElectronService } from 'vs/platform/electron/electron-sandbox/electron';

class PartsSplash {

	private static readonly _splashElementId = 'monaco-parts-splash';

	private readonly _disposables = new DisposableStore();

	private _didChangeTitleBarStyle?: boolean;
	private _lastBaseTheme?: string;
	private _lastBackground?: string;

	constructor(
		@IThemeService private readonly _themeService: IThemeService,
		@IWorkbenchLayoutService private readonly _layoutService: IWorkbenchLayoutService,
		@ITextFileService private readonly _textFileService: ITextFileService,
		@IWorkbenchEnvironmentService private readonly _envService: INativeWorkbenchEnvironmentService,
		@ILifecycleService lifecycleService: ILifecycleService,
		@IEditorGroupsService editorGroupsService: IEditorGroupsService,
		@IConfigurationService configService: IConfigurationService,
		@IElectronService private readonly _electronService: IElectronService
	) {
		lifecycleService.when(LifecyclePhase.Restored).then(_ => {
			this._removePartsSplash();
			perf.mark('didRemovePartsSplash');
		});
		Event.debounce(Event.any<any>(
			onDidChangeFullscreen,
			editorGroupsService.onDidLayout
		), () => { }, 800)(this._savePartsSplash, this, this._disposables);

		configService.onDidChangeConfiguration(e => {
			if (e.affectsConfiguration('window.titleBarStyle')) {
				this._didChangeTitleBarStyle = true;
				this._savePartsSplash();
			}
		}, this, this._disposables);

		_themeService.onDidColorThemeChange(_ => {
			this._savePartsSplash();
		}, this, this._disposables);
	}

	dispose(): void {
		this._disposables.dispose();
	}

	private _savePartsSplash() {
		const baseTheme = getThemeTypeSelector(this._themeService.getColorTheme().type);
		const colorInfo = {
			foreground: this._getThemeColor(foreground),
			editorBackground: this._getThemeColor(editorBackground),
			titleBarBackground: this._getThemeColor(themes.TITLE_BAR_ACTIVE_BACKGROUND),
			activityBarBackground: this._getThemeColor(themes.ACTIVITY_BAR_BACKGROUND),
			sideBarBackground: this._getThemeColor(themes.SIDE_BAR_BACKGROUND),
			statusBarBackground: this._getThemeColor(themes.STATUS_BAR_BACKGROUND),
			statusBarNoFolderBackground: this._getThemeColor(themes.STATUS_BAR_NO_FOLDER_BACKGROUND),
			windowBorder: this._getThemeColor(themes.WINDOW_ACTIVE_BORDER) ?? this._getThemeColor(themes.WINDOW_INACTIVE_BORDER)
		};
		const layoutInfo = !this._shouldSaveLayoutInfo() ? undefined : {
			sideBarSide: this._layoutService.getSideBarPosition() === Position.RIGHT ? 'right' : 'left',
			editorPartMinWidth: DEFAULT_EDITOR_MIN_DIMENSIONS.width,
			titleBarHeight: this._layoutService.isVisible(Parts.TITLEBAR_PART) ? getTotalHeight(assertIsDefined(this._layoutService.getContainer(Parts.TITLEBAR_PART))) : 0,
			activityBarWidth: this._layoutService.isVisible(Parts.ACTIVITYBAR_PART) ? getTotalWidth(assertIsDefined(this._layoutService.getContainer(Parts.ACTIVITYBAR_PART))) : 0,
			sideBarWidth: this._layoutService.isVisible(Parts.SIDEBAR_PART) ? getTotalWidth(assertIsDefined(this._layoutService.getContainer(Parts.SIDEBAR_PART))) : 0,
			statusBarHeight: this._layoutService.isVisible(Parts.STATUSBAR_PART) ? getTotalHeight(assertIsDefined(this._layoutService.getContainer(Parts.STATUSBAR_PART))) : 0,
			windowBorder: this._layoutService.hasWindowBorder(),
			windowBorderRadius: this._layoutService.getWindowBorderRadius()
		};
		this._textFileService.write(
			URI.file(join(this._envService.userDataPath, 'rapid_render.json')),
			JSON.stringify({
				id: PartsSplash._splashElementId,
				colorInfo,
				layoutInfo,
				baseTheme
			}),
			{ encoding: 'utf8', overwriteEncoding: true }
		);

		if (baseTheme !== this._lastBaseTheme || colorInfo.editorBackground !== this._lastBackground) {
			// notify the main window on background color changes: the main window sets the background color to new windows
			this._lastBaseTheme = baseTheme;
			this._lastBackground = colorInfo.editorBackground;

			// the color needs to be in hex
<<<<<<< HEAD
			const backgroundColor = this._themeService.getColorTheme().getColor(editorBackground) || this._themeService.getColorTheme().getColor(themes.WORKBENCH_BACKGROUND);
			if (backgroundColor) {
				const payload = JSON.stringify({ baseTheme, background: Color.Format.CSS.formatHex(backgroundColor) });
				ipc.send('vscode:changeColorTheme', this._envService.configuration.windowId, payload);
			}
=======
			const backgroundColor = this._themeService.getColorTheme().getColor(editorBackground) || themes.WORKBENCH_BACKGROUND(this._themeService.getColorTheme());
			const payload = JSON.stringify({ baseTheme, background: Color.Format.CSS.formatHex(backgroundColor) });
			ipcRenderer.send('vscode:changeColorTheme', this._electronService.windowId, payload);
>>>>>>> 6efc0b69
		}
	}

	private _getThemeColor(id: ColorIdentifier): string | undefined {
		const theme = this._themeService.getColorTheme();
		const color = theme.getColor(id);
		return color ? color.toString() : undefined;
	}

	private _shouldSaveLayoutInfo(): boolean {
		return !isFullscreen() && !this._envService.isExtensionDevelopment && !this._didChangeTitleBarStyle;
	}

	private _removePartsSplash(): void {
		let element = document.getElementById(PartsSplash._splashElementId);
		if (element) {
			element.style.display = 'none';
		}
		// remove initial colors
		let defaultStyles = document.head.getElementsByClassName('initialShellColors');
		if (defaultStyles.length) {
			document.head.removeChild(defaultStyles[0]);
		}
	}
}

Registry.as<IWorkbenchContributionsRegistry>(Extensions.Workbench).registerWorkbenchContribution(PartsSplash, LifecyclePhase.Starting);<|MERGE_RESOLUTION|>--- conflicted
+++ resolved
@@ -112,17 +112,11 @@
 			this._lastBackground = colorInfo.editorBackground;
 
 			// the color needs to be in hex
-<<<<<<< HEAD
 			const backgroundColor = this._themeService.getColorTheme().getColor(editorBackground) || this._themeService.getColorTheme().getColor(themes.WORKBENCH_BACKGROUND);
 			if (backgroundColor) {
 				const payload = JSON.stringify({ baseTheme, background: Color.Format.CSS.formatHex(backgroundColor) });
-				ipc.send('vscode:changeColorTheme', this._envService.configuration.windowId, payload);
+				ipcRenderer.send('vscode:changeColorTheme', this._envService.configuration.windowId, payload);
 			}
-=======
-			const backgroundColor = this._themeService.getColorTheme().getColor(editorBackground) || themes.WORKBENCH_BACKGROUND(this._themeService.getColorTheme());
-			const payload = JSON.stringify({ baseTheme, background: Color.Format.CSS.formatHex(backgroundColor) });
-			ipcRenderer.send('vscode:changeColorTheme', this._electronService.windowId, payload);
->>>>>>> 6efc0b69
 		}
 	}
 
