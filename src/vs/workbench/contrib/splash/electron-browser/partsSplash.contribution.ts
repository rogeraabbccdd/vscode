/*---------------------------------------------------------------------------------------------
 *  Copyright (c) Microsoft Corporation. All rights reserved.
 *  Licensed under the MIT License. See License.txt in the project root for license information.
 *--------------------------------------------------------------------------------------------*/

import { ipcRenderer as ipc } from 'electron';
import { join } from 'vs/base/common/path';
import { onDidChangeFullscreen, isFullscreen } from 'vs/base/browser/browser';
import { getTotalHeight, getTotalWidth } from 'vs/base/browser/dom';
import { Color } from 'vs/base/common/color';
import { Event } from 'vs/base/common/event';
import { dispose, IDisposable } from 'vs/base/common/lifecycle';
import { ILifecycleService, LifecyclePhase } from 'vs/platform/lifecycle/common/lifecycle';
import { Registry } from 'vs/platform/registry/common/platform';
import { ColorIdentifier, editorBackground, foreground } from 'vs/platform/theme/common/colorRegistry';
import { getThemeTypeSelector, IThemeService } from 'vs/platform/theme/common/themeService';
import { DEFAULT_EDITOR_MIN_DIMENSIONS } from 'vs/workbench/browser/parts/editor/editor';
import { Extensions, IWorkbenchContributionsRegistry } from 'vs/workbench/common/contributions';
import * as themes from 'vs/workbench/common/theme';
import { IWorkbenchLayoutService, Parts, Position } from 'vs/workbench/services/layout/browser/layoutService';
import { IEnvironmentService } from 'vs/platform/environment/common/environment';
import { ITextFileService } from 'vs/workbench/services/textfile/common/textfiles';
import { URI } from 'vs/base/common/uri';
import { IEditorGroupsService } from 'vs/workbench/services/editor/common/editorGroupsService';
import { IConfigurationService } from 'vs/platform/configuration/common/configuration';
import { IWindowService } from 'vs/platform/windows/common/windows';
import * as perf from 'vs/base/common/performance';

class PartsSplash {

	private static readonly _splashElementId = 'monaco-parts-splash';

	private readonly _disposables: IDisposable[] = [];

	private _didChangeTitleBarStyle: boolean;
	private _lastBaseTheme: string;
	private _lastBackground?: string;

	constructor(
		@IThemeService private readonly _themeService: IThemeService,
		@IWorkbenchLayoutService private readonly _layoutService: IWorkbenchLayoutService,
		@ITextFileService private readonly _textFileService: ITextFileService,
		@IEnvironmentService private readonly _envService: IEnvironmentService,
		@IWindowService private readonly windowService: IWindowService,
		@ILifecycleService lifecycleService: ILifecycleService,
		@IEditorGroupsService editorGroupsService: IEditorGroupsService,
		@IConfigurationService configService: IConfigurationService,
	) {
		lifecycleService.when(LifecyclePhase.Restored).then(_ => {
			this._removePartsSplash();
			perf.mark('didRemovePartsSplash');
		});
		Event.debounce(Event.any<any>(
			onDidChangeFullscreen,
			editorGroupsService.onDidLayout
		), () => { }, 800)(this._savePartsSplash, this, this._disposables);

		configService.onDidChangeConfiguration(e => {
			if (e.affectsConfiguration('window.titleBarStyle')) {
				this._didChangeTitleBarStyle = true;
				this._savePartsSplash();
			}
		}, this, this._disposables);
	}

	dispose(): void {
		dispose(this._disposables);
	}

	private _savePartsSplash() {
		const baseTheme = getThemeTypeSelector(this._themeService.getTheme().type);
		const colorInfo = {
			foreground: this._getThemeColor(foreground),
			editorBackground: this._getThemeColor(editorBackground),
			titleBarBackground: this._getThemeColor(themes.TITLE_BAR_ACTIVE_BACKGROUND),
			activityBarBackground: this._getThemeColor(themes.ACTIVITY_BAR_BACKGROUND),
			sideBarBackground: this._getThemeColor(themes.SIDE_BAR_BACKGROUND),
			statusBarBackground: this._getThemeColor(themes.STATUS_BAR_BACKGROUND),
			statusBarNoFolderBackground: this._getThemeColor(themes.STATUS_BAR_NO_FOLDER_BACKGROUND),
		};
		const layoutInfo = !this._shouldSaveLayoutInfo() ? undefined : {
			sideBarSide: this._layoutService.getSideBarPosition() === Position.RIGHT ? 'right' : 'left',
			editorPartMinWidth: DEFAULT_EDITOR_MIN_DIMENSIONS.width,
			titleBarHeight: getTotalHeight(this._layoutService.getContainer(Parts.TITLEBAR_PART)),
			activityBarWidth: getTotalWidth(this._layoutService.getContainer(Parts.ACTIVITYBAR_PART)),
			sideBarWidth: getTotalWidth(this._layoutService.getContainer(Parts.SIDEBAR_PART)),
			statusBarHeight: getTotalHeight(this._layoutService.getContainer(Parts.STATUSBAR_PART)),
		};
		this._textFileService.write(
			URI.file(join(this._envService.userDataPath, 'rapid_render.json')),
			JSON.stringify({
				id: PartsSplash._splashElementId,
				colorInfo,
				layoutInfo,
				baseTheme
			}),
			{ encoding: 'utf8', overwriteEncoding: true }
		);

		if (baseTheme !== this._lastBaseTheme || colorInfo.editorBackground !== this._lastBackground) {
			// notify the main window on background color changes: the main window sets the background color to new windows
			this._lastBaseTheme = baseTheme;
			this._lastBackground = colorInfo.editorBackground;

			// the color needs to be in hex
			const backgroundColor = this._themeService.getTheme().getColor(editorBackground) || this._themeService.getTheme().getColor(themes.WORKBENCH_BACKGROUND);
			if (backgroundColor) {
<<<<<<< HEAD
				this._broadcastService.broadcast({ channel: 'vscode:changeColorTheme', payload: JSON.stringify({ baseTheme, background: Color.Format.CSS.formatHex(backgroundColor) }) });
=======
				const payload = JSON.stringify({ baseTheme, background: Color.Format.CSS.formatHex(backgroundColor) });
				ipc.send('vscode:changeColorTheme', this.windowService.windowId, payload);
>>>>>>> 77f386e3
			}
		}
	}

	private _getThemeColor(id: ColorIdentifier): string | undefined {
		const theme = this._themeService.getTheme();
		const color = theme.getColor(id);
		return color ? color.toString() : undefined;
	}

	private _shouldSaveLayoutInfo(): boolean {
		return !isFullscreen() && !this._envService.isExtensionDevelopment && !this._didChangeTitleBarStyle;
	}

	private _removePartsSplash(): void {
		let element = document.getElementById(PartsSplash._splashElementId);
		if (element) {
			element.style.display = 'none';
		}
		// remove initial colors
		let defaultStyles = document.head.getElementsByClassName('initialShellColors');
		if (defaultStyles.length) {
			document.head.removeChild(defaultStyles[0]);
		}
	}
}

Registry.as<IWorkbenchContributionsRegistry>(Extensions.Workbench).registerWorkbenchContribution(PartsSplash, LifecyclePhase.Starting);<|MERGE_RESOLUTION|>--- conflicted
+++ resolved
@@ -105,12 +105,8 @@
 			// the color needs to be in hex
 			const backgroundColor = this._themeService.getTheme().getColor(editorBackground) || this._themeService.getTheme().getColor(themes.WORKBENCH_BACKGROUND);
 			if (backgroundColor) {
-<<<<<<< HEAD
-				this._broadcastService.broadcast({ channel: 'vscode:changeColorTheme', payload: JSON.stringify({ baseTheme, background: Color.Format.CSS.formatHex(backgroundColor) }) });
-=======
 				const payload = JSON.stringify({ baseTheme, background: Color.Format.CSS.formatHex(backgroundColor) });
 				ipc.send('vscode:changeColorTheme', this.windowService.windowId, payload);
->>>>>>> 77f386e3
 			}
 		}
 	}
