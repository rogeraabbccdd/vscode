/*---------------------------------------------------------------------------------------------
 *  Copyright (c) Microsoft Corporation. All rights reserved.
 *  Licensed under the MIT License. See License.txt in the project root for license information.
 *--------------------------------------------------------------------------------------------*/

import * as path from 'vs/base/common/path';
import * as dom from 'vs/base/browser/dom';
import { StandardKeyboardEvent } from 'vs/base/browser/keyboardEvent';
import { debounce } from 'vs/base/common/decorators';
import { Emitter, Event } from 'vs/base/common/event';
import { KeyCode } from 'vs/base/common/keyCodes';
import { IDisposable, dispose, Disposable } from 'vs/base/common/lifecycle';
import * as platform from 'vs/base/common/platform';
import { TabFocus } from 'vs/editor/common/config/commonEditorConfig';
import * as nls from 'vs/nls';
import { IClipboardService } from 'vs/platform/clipboard/common/clipboardService';
import { ConfigurationTarget, IConfigurationService } from 'vs/platform/configuration/common/configuration';
import { IContextKey, IContextKeyService } from 'vs/platform/contextkey/common/contextkey';
import { IInstantiationService } from 'vs/platform/instantiation/common/instantiation';
import { IKeybindingService } from 'vs/platform/keybinding/common/keybinding';
import { ILogService } from 'vs/platform/log/common/log';
import { INotificationService, IPromptChoice, Severity } from 'vs/platform/notification/common/notification';
import { IStorageService, StorageScope } from 'vs/platform/storage/common/storage';
import { activeContrastBorder, scrollbarSliderActiveBackground, scrollbarSliderBackground, scrollbarSliderHoverBackground } from 'vs/platform/theme/common/colorRegistry';
import { ICssStyleCollector, ITheme, IThemeService, registerThemingParticipant } from 'vs/platform/theme/common/themeService';
import { PANEL_BACKGROUND } from 'vs/workbench/common/theme';
import { TerminalWidgetManager } from 'vs/workbench/contrib/terminal/browser/terminalWidgetManager';
import { IShellLaunchConfig, ITerminalDimensions, ITerminalProcessManager, KEYBINDING_CONTEXT_TERMINAL_TEXT_SELECTED, NEVER_MEASURE_RENDER_TIME_STORAGE_KEY, ProcessState, TERMINAL_PANEL_ID, IWindowsShellHelper, SHELL_PATH_INVALID_EXIT_CODE, SHELL_PATH_DIRECTORY_EXIT_CODE, SHELL_CWD_INVALID_EXIT_CODE, KEYBINDING_CONTEXT_TERMINAL_A11Y_TREE_FOCUS, INavigationMode, TitleEventSource, TERMINAL_COMMAND_ID, LEGACY_CONSOLE_MODE_EXIT_CODE } from 'vs/workbench/contrib/terminal/common/terminal';
import { ansiColorIdentifiers, TERMINAL_BACKGROUND_COLOR, TERMINAL_CURSOR_BACKGROUND_COLOR, TERMINAL_CURSOR_FOREGROUND_COLOR, TERMINAL_FOREGROUND_COLOR, TERMINAL_SELECTION_BACKGROUND_COLOR } from 'vs/workbench/contrib/terminal/common/terminalColorRegistry';
import { TerminalConfigHelper } from 'vs/workbench/contrib/terminal/browser/terminalConfigHelper';
import { TerminalLinkHandler } from 'vs/workbench/contrib/terminal/browser/terminalLinkHandler';
import { IPanelService } from 'vs/workbench/services/panel/common/panelService';
import { IAccessibilityService, AccessibilitySupport } from 'vs/platform/accessibility/common/accessibility';
import { ITerminalInstanceService, ITerminalInstance, TerminalShellType } from 'vs/workbench/contrib/terminal/browser/terminal';
import { TerminalProcessManager } from 'vs/workbench/contrib/terminal/browser/terminalProcessManager';
import { Terminal as XTermTerminal, IBuffer, ITerminalAddon } from 'xterm';
import { SearchAddon, ISearchOptions } from 'xterm-addon-search';
import { CommandTrackerAddon } from 'vs/workbench/contrib/terminal/browser/addons/commandTrackerAddon';
import { NavigationModeAddon } from 'vs/workbench/contrib/terminal/browser/addons/navigationModeAddon';
import { XTermCore } from 'vs/workbench/contrib/terminal/browser/xterm-private';
import { IEditorOptions } from 'vs/editor/common/config/editorOptions';

// How long in milliseconds should an average frame take to render for a notification to appear
// which suggests the fallback DOM-based renderer
const SLOW_CANVAS_RENDER_THRESHOLD = 50;
const NUMBER_OF_FRAMES_TO_MEASURE = 20;

export const DEFAULT_COMMANDS_TO_SKIP_SHELL: string[] = [
	TERMINAL_COMMAND_ID.CLEAR_SELECTION,
	TERMINAL_COMMAND_ID.CLEAR,
	TERMINAL_COMMAND_ID.COPY_SELECTION,
	TERMINAL_COMMAND_ID.DELETE_TO_LINE_START,
	TERMINAL_COMMAND_ID.DELETE_WORD_LEFT,
	TERMINAL_COMMAND_ID.DELETE_WORD_RIGHT,
	TERMINAL_COMMAND_ID.FIND_WIDGET_FOCUS,
	TERMINAL_COMMAND_ID.FIND_WIDGET_HIDE,
	TERMINAL_COMMAND_ID.FIND_NEXT,
	TERMINAL_COMMAND_ID.FIND_PREVIOUS,
	TERMINAL_COMMAND_ID.TOGGLE_FIND_REGEX,
	TERMINAL_COMMAND_ID.TOGGLE_FIND_WHOLE_WORD,
	TERMINAL_COMMAND_ID.TOGGLE_FIND_CASE_SENSITIVE,
	TERMINAL_COMMAND_ID.FOCUS_NEXT_PANE,
	TERMINAL_COMMAND_ID.FOCUS_NEXT,
	TERMINAL_COMMAND_ID.FOCUS_PREVIOUS_PANE,
	TERMINAL_COMMAND_ID.FOCUS_PREVIOUS,
	TERMINAL_COMMAND_ID.FOCUS,
	TERMINAL_COMMAND_ID.KILL,
	TERMINAL_COMMAND_ID.MOVE_TO_LINE_END,
	TERMINAL_COMMAND_ID.MOVE_TO_LINE_START,
	TERMINAL_COMMAND_ID.NEW_IN_ACTIVE_WORKSPACE,
	TERMINAL_COMMAND_ID.NEW,
	TERMINAL_COMMAND_ID.PASTE,
	TERMINAL_COMMAND_ID.RESIZE_PANE_DOWN,
	TERMINAL_COMMAND_ID.RESIZE_PANE_LEFT,
	TERMINAL_COMMAND_ID.RESIZE_PANE_RIGHT,
	TERMINAL_COMMAND_ID.RESIZE_PANE_UP,
	TERMINAL_COMMAND_ID.RUN_ACTIVE_FILE,
	TERMINAL_COMMAND_ID.RUN_SELECTED_TEXT,
	TERMINAL_COMMAND_ID.SCROLL_DOWN_LINE,
	TERMINAL_COMMAND_ID.SCROLL_DOWN_PAGE,
	TERMINAL_COMMAND_ID.SCROLL_TO_BOTTOM,
	TERMINAL_COMMAND_ID.SCROLL_TO_NEXT_COMMAND,
	TERMINAL_COMMAND_ID.SCROLL_TO_PREVIOUS_COMMAND,
	TERMINAL_COMMAND_ID.SCROLL_TO_TOP,
	TERMINAL_COMMAND_ID.SCROLL_UP_LINE,
	TERMINAL_COMMAND_ID.SCROLL_UP_PAGE,
	TERMINAL_COMMAND_ID.SEND_SEQUENCE,
	TERMINAL_COMMAND_ID.SELECT_ALL,
	TERMINAL_COMMAND_ID.SELECT_TO_NEXT_COMMAND,
	TERMINAL_COMMAND_ID.SELECT_TO_NEXT_LINE,
	TERMINAL_COMMAND_ID.SELECT_TO_PREVIOUS_COMMAND,
	TERMINAL_COMMAND_ID.SELECT_TO_PREVIOUS_LINE,
	TERMINAL_COMMAND_ID.SPLIT_IN_ACTIVE_WORKSPACE,
	TERMINAL_COMMAND_ID.SPLIT,
	TERMINAL_COMMAND_ID.TOGGLE,
	TERMINAL_COMMAND_ID.NAVIGATION_MODE_EXIT,
	TERMINAL_COMMAND_ID.NAVIGATION_MODE_FOCUS_NEXT,
	TERMINAL_COMMAND_ID.NAVIGATION_MODE_FOCUS_PREVIOUS,
	'editor.action.toggleTabFocusMode',
	'workbench.action.quickOpen',
	'workbench.action.quickOpenPreviousEditor',
	'workbench.action.showCommands',
	'workbench.action.tasks.build',
	'workbench.action.tasks.restartTask',
	'workbench.action.tasks.runTask',
	'workbench.action.tasks.reRunTask',
	'workbench.action.tasks.showLog',
	'workbench.action.tasks.showTasks',
	'workbench.action.tasks.terminate',
	'workbench.action.tasks.test',
	'workbench.action.toggleFullScreen',
	'workbench.action.terminal.focusAtIndex1',
	'workbench.action.terminal.focusAtIndex2',
	'workbench.action.terminal.focusAtIndex3',
	'workbench.action.terminal.focusAtIndex4',
	'workbench.action.terminal.focusAtIndex5',
	'workbench.action.terminal.focusAtIndex6',
	'workbench.action.terminal.focusAtIndex7',
	'workbench.action.terminal.focusAtIndex8',
	'workbench.action.terminal.focusAtIndex9',
	'workbench.action.focusSecondEditorGroup',
	'workbench.action.focusThirdEditorGroup',
	'workbench.action.focusFourthEditorGroup',
	'workbench.action.focusFifthEditorGroup',
	'workbench.action.focusSixthEditorGroup',
	'workbench.action.focusSeventhEditorGroup',
	'workbench.action.focusEighthEditorGroup',
	'workbench.action.nextPanelView',
	'workbench.action.previousPanelView',
	'workbench.action.nextSideBarView',
	'workbench.action.previousSideBarView',
	'workbench.action.debug.start',
	'workbench.action.debug.stop',
	'workbench.action.debug.run',
	'workbench.action.debug.restart',
	'workbench.action.debug.continue',
	'workbench.action.debug.pause',
	'workbench.action.debug.stepInto',
	'workbench.action.debug.stepOut',
	'workbench.action.debug.stepOver',
	'workbench.action.openNextRecentlyUsedEditorInGroup',
	'workbench.action.openPreviousRecentlyUsedEditorInGroup',
	'workbench.action.focusActiveEditorGroup',
	'workbench.action.focusFirstEditorGroup',
	'workbench.action.focusLastEditorGroup',
	'workbench.action.firstEditorInGroup',
	'workbench.action.lastEditorInGroup',
	'workbench.action.navigateUp',
	'workbench.action.navigateDown',
	'workbench.action.navigateRight',
	'workbench.action.navigateLeft',
	'workbench.action.togglePanel',
	'workbench.action.quickOpenView',
	'workbench.action.toggleMaximizedPanel'
];

let xtermConstructor: Promise<typeof XTermTerminal> | undefined;

interface ICanvasDimensions {
	width: number;
	height: number;
}

interface IGridDimensions {
	cols: number;
	rows: number;
}

export class TerminalInstance extends Disposable implements ITerminalInstance {
	private static readonly EOL_REGEX = /\r?\n/g;

	private static _lastKnownCanvasDimensions: ICanvasDimensions | undefined;
	private static _lastKnownGridDimensions: IGridDimensions | undefined;
	private static _idCounter = 1;

	private _processManager!: ITerminalProcessManager;
	private _pressAnyKeyToCloseListener: IDisposable | undefined;

	private _id: number;
	private _isExiting: boolean;
	private _hadFocusOnExit: boolean;
	private _isVisible: boolean;
	private _isDisposed: boolean;
	private _exitCode: number | undefined;
	private _skipTerminalCommands: string[];
	private _shellType: TerminalShellType;
	private _title: string = '';
	private _wrapperElement: (HTMLElement & { xterm?: XTermTerminal }) | undefined;
	private _xterm: XTermTerminal | undefined;
	private _xtermCore: XTermCore | undefined;
	private _xtermSearch: SearchAddon | undefined;
	private _xtermElement: HTMLDivElement | undefined;
	private _terminalHasTextContextKey: IContextKey<boolean>;
	private _terminalA11yTreeFocusContextKey: IContextKey<boolean>;
	private _cols: number = 0;
	private _rows: number = 0;
	private _dimensionsOverride: ITerminalDimensions | undefined;
	private _windowsShellHelper: IWindowsShellHelper | undefined;
	private _xtermReadyPromise: Promise<XTermTerminal>;
	private _titleReadyPromise: Promise<string>;
	private _titleReadyComplete: ((title: string) => any) | undefined;

	private _messageTitleDisposable: IDisposable | undefined;

	private _widgetManager: TerminalWidgetManager | undefined;
	private _linkHandler: TerminalLinkHandler | undefined;
	private _commandTrackerAddon: CommandTrackerAddon | undefined;
	private _navigationModeAddon: INavigationMode & ITerminalAddon | undefined;

	public disableLayout: boolean;
	public get id(): number { return this._id; }
	public get cols(): number {
		if (this._dimensionsOverride && this._dimensionsOverride.cols) {
			return Math.min(Math.max(this._dimensionsOverride.cols, 2), this._cols);
		}
		return this._cols;
	}
	public get rows(): number {
		if (this._dimensionsOverride && this._dimensionsOverride.rows) {
			return Math.min(Math.max(this._dimensionsOverride.rows, 2), this._rows);
		}
		return this._rows;
	}
	public get maxCols(): number { return this._cols; }
	public get maxRows(): number { return this._rows; }
	// TODO: Ideally processId would be merged into processReady
	public get processId(): number | undefined { return this._processManager.shellProcessId; }
	// TODO: How does this work with detached processes?
	// TODO: Should this be an event as it can fire twice?
	public get processReady(): Promise<void> { return this._processManager.ptyProcessReady; }
	public get exitCode(): number | undefined { return this._exitCode; }
	public get title(): string { return this._title; }
	public get hadFocusOnExit(): boolean { return this._hadFocusOnExit; }
	public get isTitleSetByProcess(): boolean { return !!this._messageTitleDisposable; }
	public get shellLaunchConfig(): IShellLaunchConfig { return this._shellLaunchConfig; }
	public get shellType(): TerminalShellType { return this._shellType; }
	public get commandTracker(): CommandTrackerAddon | undefined { return this._commandTrackerAddon; }
	public get navigationMode(): INavigationMode | undefined { return this._navigationModeAddon; }

	private readonly _onExit = new Emitter<number | undefined>();
	public get onExit(): Event<number | undefined> { return this._onExit.event; }
	private readonly _onDisposed = new Emitter<ITerminalInstance>();
	public get onDisposed(): Event<ITerminalInstance> { return this._onDisposed.event; }
	private readonly _onFocused = new Emitter<ITerminalInstance>();
	public get onFocused(): Event<ITerminalInstance> { return this._onFocused.event; }
	private readonly _onProcessIdReady = new Emitter<ITerminalInstance>();
	public get onProcessIdReady(): Event<ITerminalInstance> { return this._onProcessIdReady.event; }
	private readonly _onTitleChanged = new Emitter<ITerminalInstance>();
	public get onTitleChanged(): Event<ITerminalInstance> { return this._onTitleChanged.event; }
	private readonly _onData = new Emitter<string>();
	public get onData(): Event<string> { return this._onData.event; }
	private readonly _onLineData = new Emitter<string>();
	public get onLineData(): Event<string> { return this._onLineData.event; }
	private readonly _onRequestExtHostProcess = new Emitter<ITerminalInstance>();
	public get onRequestExtHostProcess(): Event<ITerminalInstance> { return this._onRequestExtHostProcess.event; }
	private readonly _onDimensionsChanged = new Emitter<void>();
	public get onDimensionsChanged(): Event<void> { return this._onDimensionsChanged.event; }
	private readonly _onMaximumDimensionsChanged = new Emitter<void>();
	public get onMaximumDimensionsChanged(): Event<void> { return this._onMaximumDimensionsChanged.event; }
	private readonly _onFocus = new Emitter<ITerminalInstance>();
	public get onFocus(): Event<ITerminalInstance> { return this._onFocus.event; }

	public constructor(
		private readonly _terminalFocusContextKey: IContextKey<boolean>,
		private readonly _configHelper: TerminalConfigHelper,
		private _container: HTMLElement | undefined,
		private _shellLaunchConfig: IShellLaunchConfig,
		@ITerminalInstanceService private readonly _terminalInstanceService: ITerminalInstanceService,
		@IContextKeyService private readonly _contextKeyService: IContextKeyService,
		@IKeybindingService private readonly _keybindingService: IKeybindingService,
		@INotificationService private readonly _notificationService: INotificationService,
		@IPanelService private readonly _panelService: IPanelService,
		@IInstantiationService private readonly _instantiationService: IInstantiationService,
		@IClipboardService private readonly _clipboardService: IClipboardService,
		@IThemeService private readonly _themeService: IThemeService,
		@IConfigurationService private readonly _configurationService: IConfigurationService,
		@ILogService private readonly _logService: ILogService,
		@IStorageService private readonly _storageService: IStorageService,
		@IAccessibilityService private readonly _accessibilityService: IAccessibilityService
	) {
		super();

		this._skipTerminalCommands = [];
		this._isExiting = false;
		this._hadFocusOnExit = false;
		this._isVisible = false;
		this._isDisposed = false;
		this._id = TerminalInstance._idCounter++;

		this._titleReadyPromise = new Promise<string>(c => {
			this._titleReadyComplete = c;
		});

		this._terminalHasTextContextKey = KEYBINDING_CONTEXT_TERMINAL_TEXT_SELECTED.bindTo(this._contextKeyService);
		this._terminalA11yTreeFocusContextKey = KEYBINDING_CONTEXT_TERMINAL_A11Y_TREE_FOCUS.bindTo(this._contextKeyService);
		this.disableLayout = false;

		this._logService.trace(`terminalInstance#ctor (id: ${this.id})`, this._shellLaunchConfig);

		this._initDimensions();
		this._createProcess();

		this._xtermReadyPromise = this._createXterm();
		this._xtermReadyPromise.then(() => {
			// Only attach xterm.js to the DOM if the terminal panel has been opened before.
			if (_container) {
				this._attachToElement(_container);
			}
		});

		this.addDisposable(this._configurationService.onDidChangeConfiguration(e => {
			if (e.affectsConfiguration('terminal.integrated') || e.affectsConfiguration('editor.fastScrollSensitivity') || e.affectsConfiguration('editor.mouseWheelScrollSensitivity')) {
				this.updateConfig();
				// HACK: Trigger another async layout to ensure xterm's CharMeasure is ready to use,
				// this hack can be removed when https://github.com/xtermjs/xterm.js/issues/702 is
				// supported.
				this.setVisible(this._isVisible);
			}
			if (e.affectsConfiguration('editor.accessibilitySupport')) {
				this.updateAccessibilitySupport();
			}
		}));
	}

	public addDisposable(disposable: IDisposable): void {
		this._register(disposable);
	}

	private _initDimensions(): void {
		// The terminal panel needs to have been created
		if (!this._container) {
			return;
		}

		const computedStyle = window.getComputedStyle(this._container.parentElement!);
		const width = parseInt(computedStyle.getPropertyValue('width').replace('px', ''), 10);
		const height = parseInt(computedStyle.getPropertyValue('height').replace('px', ''), 10);
		this._evaluateColsAndRows(width, height);
	}

	/**
	 * Evaluates and sets the cols and rows of the terminal if possible.
	 * @param width The width of the container.
	 * @param height The height of the container.
	 * @return The terminal's width if it requires a layout.
	 */
	private _evaluateColsAndRows(width: number, height: number): number | null {
		// Ignore if dimensions are undefined or 0
		if (!width || !height) {
			this._setLastKnownColsAndRows();
			return null;
		}

		const dimension = this._getDimension(width, height);
		if (!dimension) {
			this._setLastKnownColsAndRows();
			return null;
		}

		const font = this._configHelper.getFont(this._xtermCore);
		if (!font.charWidth || !font.charHeight) {
			this._setLastKnownColsAndRows();
			return null;
		}

		// Because xterm.js converts from CSS pixels to actual pixels through
		// the use of canvas, window.devicePixelRatio needs to be used here in
		// order to be precise. font.charWidth/charHeight alone as insufficient
		// when window.devicePixelRatio changes.
		const scaledWidthAvailable = dimension.width * window.devicePixelRatio;

		let scaledCharWidth: number;
		if (this._configHelper.config.rendererType === 'dom') {
			scaledCharWidth = font.charWidth * window.devicePixelRatio;
		} else {
			scaledCharWidth = Math.floor(font.charWidth * window.devicePixelRatio) + font.letterSpacing;
		}
		const newCols = Math.max(Math.floor(scaledWidthAvailable / scaledCharWidth), 1);

		const scaledHeightAvailable = dimension.height * window.devicePixelRatio;
		const scaledCharHeight = Math.ceil(font.charHeight * window.devicePixelRatio);
		const scaledLineHeight = Math.floor(scaledCharHeight * font.lineHeight);
		const newRows = Math.max(Math.floor(scaledHeightAvailable / scaledLineHeight), 1);

		if (this._cols !== newCols || this._rows !== newRows) {
			this._cols = newCols;
			this._rows = newRows;
			this._fireMaximumDimensionsChanged();
		}

		return dimension.width;
	}

	private _setLastKnownColsAndRows(): void {
		if (TerminalInstance._lastKnownGridDimensions) {
			this._cols = TerminalInstance._lastKnownGridDimensions.cols;
			this._rows = TerminalInstance._lastKnownGridDimensions.rows;
		}
	}

	@debounce(50)
	private _fireMaximumDimensionsChanged(): void {
		this._onMaximumDimensionsChanged.fire();
	}

	private _getDimension(width: number, height: number): ICanvasDimensions | undefined {
		// The font needs to have been initialized
		const font = this._configHelper.getFont(this._xtermCore);
		if (!font || !font.charWidth || !font.charHeight) {
			return undefined;
		}

		// The panel is minimized
		if (!this._isVisible) {
			return TerminalInstance._lastKnownCanvasDimensions;
		}

		if (!this._wrapperElement) {
			return undefined;
		}

		const wrapperElementStyle = getComputedStyle(this._wrapperElement);
		const marginLeft = parseInt(wrapperElementStyle.marginLeft!.split('px')[0], 10);
		const marginRight = parseInt(wrapperElementStyle.marginRight!.split('px')[0], 10);
		const bottom = parseInt(wrapperElementStyle.bottom!.split('px')[0], 10);

		const innerWidth = width - marginLeft - marginRight;
		const innerHeight = height - bottom - 1;

		TerminalInstance._lastKnownCanvasDimensions = new dom.Dimension(innerWidth, innerHeight);
		return TerminalInstance._lastKnownCanvasDimensions;
	}

	private async _getXtermConstructor(): Promise<typeof XTermTerminal> {
		if (xtermConstructor) {
			return xtermConstructor;
		}
		xtermConstructor = new Promise<typeof XTermTerminal>(async (resolve) => {
			const Terminal = await this._terminalInstanceService.getXtermConstructor();
			// Localize strings
			Terminal.strings.promptLabel = nls.localize('terminal.integrated.a11yPromptLabel', 'Terminal input');
			Terminal.strings.tooMuchOutput = nls.localize('terminal.integrated.a11yTooMuchOutput', 'Too much output to announce, navigate to rows manually to read');
			resolve(Terminal);
		});
		return xtermConstructor;
	}

	/**
	 * Create xterm.js instance and attach data listeners.
	 */
	protected async _createXterm(): Promise<XTermTerminal> {
		const Terminal = await this._getXtermConstructor();
		const font = this._configHelper.getFont(undefined, true);
		const config = this._configHelper.config;
		const editorOptions = this._configurationService.getValue<IEditorOptions>('editor');

		const xterm = new Terminal({
			scrollback: config.scrollback,
			theme: this._getXtermTheme(),
			drawBoldTextInBrightColors: config.drawBoldTextInBrightColors,
			fontFamily: font.fontFamily,
			fontWeight: config.fontWeight,
			fontWeightBold: config.fontWeightBold,
			fontSize: font.fontSize,
			letterSpacing: font.letterSpacing,
			lineHeight: font.lineHeight,
			minimumContrastRatio: config.minimumContrastRatio,
			bellStyle: config.enableBell ? 'sound' : 'none',
			macOptionIsMeta: config.macOptionIsMeta,
			macOptionClickForcesSelection: config.macOptionClickForcesSelection,
			rightClickSelectsWord: config.rightClickBehavior === 'selectWord',
			fastScrollModifier: 'alt',
			fastScrollSensitivity: editorOptions.fastScrollSensitivity,
			scrollSensitivity: editorOptions.mouseWheelScrollSensitivity,
<<<<<<< HEAD
			rendererType: config.rendererType === 'auto' ? 'canvas' : config.rendererType,
			allowTransparency: true
=======
			rendererType: config.rendererType === 'auto' || config.rendererType === 'experimentalWebgl' ? 'canvas' : config.rendererType,
			wordSeparator: ' ()[]{}\',:;"`'
>>>>>>> f057cf0f
		});
		this._xterm = xterm;
		this._xtermCore = (xterm as any)._core as XTermCore;
		this.updateAccessibilitySupport();
		this._terminalInstanceService.getXtermSearchConstructor().then(Addon => {
			this._xtermSearch = new Addon();
			xterm.loadAddon(this._xtermSearch);
		});
		if (this._shellLaunchConfig.initialText) {
			this._xterm.writeln(this._shellLaunchConfig.initialText);
		}
		this._xterm.onLineFeed(() => this._onLineFeed());
		this._xterm.onKey(e => this._onKey(e.key, e.domEvent));
		this._xterm.onSelectionChange(async () => this._onSelectionChange());

		this._processManager.onProcessData(data => this._onProcessData(data));
		this._xterm.onData(data => this._processManager.write(data));
		this.processReady.then(async () => {
			if (this._linkHandler) {
				this._linkHandler.processCwd = await this._processManager.getInitialCwd();
			}
		});
		// Init winpty compat and link handler after process creation as they rely on the
		// underlying process OS
		this._processManager.onProcessReady(() => {
			if (this._processManager.os === platform.OperatingSystem.Windows) {
				xterm.setOption('windowsMode', true);
				// Force line data to be sent when the cursor is moved, the main purpose for
				// this is because ConPTY will often not do a line feed but instead move the
				// cursor, in which case we still want to send the current line's data to tasks.
				xterm.parser.addCsiHandler({ final: 'H' }, () => {
					this._onCursorMove();
					return false;
				});
			}
			this._linkHandler = this._instantiationService.createInstance(TerminalLinkHandler, xterm, this._processManager, this._configHelper);
		});

		this._commandTrackerAddon = new CommandTrackerAddon();
		this._xterm.loadAddon(this._commandTrackerAddon);
		this._register(this._themeService.onThemeChange(theme => this._updateTheme(xterm, theme)));

		return xterm;
	}

	private _isScreenReaderOptimized(): boolean {
		const detected = this._accessibilityService.getAccessibilitySupport() === AccessibilitySupport.Enabled;
		const config = this._configurationService.getValue('editor.accessibilitySupport');
		return config === 'on' || (config === 'auto' && detected);
	}

	public reattachToElement(container: HTMLElement): void {
		if (!this._wrapperElement) {
			throw new Error('The terminal instance has not been attached to a container yet');
		}

		this._wrapperElement.parentNode?.removeChild(this._wrapperElement);
		this._container = container;
		this._container.appendChild(this._wrapperElement);
	}

	public attachToElement(container: HTMLElement): void {
		// The container did not change, do nothing
		if (this._container === container) {
			return;
		}

		// Attach has not occured yet
		if (!this._wrapperElement) {
			this._attachToElement(container);
			return;
		}

		// The container changed, reattach
		this._container?.removeChild(this._wrapperElement);
		this._container = container;
		this._container.appendChild(this._wrapperElement);
	}

	public _attachToElement(container: HTMLElement): void {
		this._xtermReadyPromise.then(xterm => {
			if (this._wrapperElement) {
				throw new Error('The terminal instance has already been attached to a container');
			}

			this._container = container;
			this._wrapperElement = document.createElement('div');
			dom.addClass(this._wrapperElement, 'terminal-wrapper');
			this._xtermElement = document.createElement('div');

			// Attach the xterm object to the DOM, exposing it to the smoke tests
			this._wrapperElement.xterm = this._xterm;

			this._wrapperElement.appendChild(this._xtermElement);
			this._container.appendChild(this._wrapperElement);
			xterm.open(this._xtermElement);
			if (this._configHelper.config.rendererType === 'experimentalWebgl') {
				this._terminalInstanceService.getXtermWebglConstructor().then(Addon => {
					xterm.loadAddon(new Addon());
				});
			}

			if (!xterm.element || !xterm.textarea) {
				throw new Error('xterm elements not set after open');
			}

			xterm.textarea.addEventListener('focus', () => this._onFocus.fire(this));
			xterm.attachCustomKeyEventHandler((event: KeyboardEvent): boolean => {
				// Disable all input if the terminal is exiting
				if (this._isExiting) {
					return false;
				}

				// Skip processing by xterm.js of keyboard events that resolve to commands described
				// within commandsToSkipShell
				const standardKeyboardEvent = new StandardKeyboardEvent(event);
				const resolveResult = this._keybindingService.softDispatch(standardKeyboardEvent, standardKeyboardEvent.target);
				// Respect chords if the allowChords setting is set and it's not Escape. Escape is
				// handled specially for Zen Mode's Escape, Escape chord, plus it's important in
				// terminals generally
				const allowChords = resolveResult && resolveResult.enterChord && this._configHelper.config.allowChords && event.key !== 'Escape';
				if (allowChords || resolveResult && this._skipTerminalCommands.some(k => k === resolveResult.commandId)) {
					event.preventDefault();
					return false;
				}

				// If tab focus mode is on, tab is not passed to the terminal
				if (TabFocus.getTabFocusMode() && event.keyCode === 9) {
					return false;
				}

				// Always have alt+F4 skip the terminal on Windows and allow it to be handled by the
				// system
				if (platform.isWindows && event.altKey && event.key === 'F4' && !event.ctrlKey) {
					return false;
				}

				return true;
			});
			this._register(dom.addDisposableListener(xterm.element, 'mousedown', () => {
				// We need to listen to the mouseup event on the document since the user may release
				// the mouse button anywhere outside of _xterm.element.
				const listener = dom.addDisposableListener(document, 'mouseup', () => {
					// Delay with a setTimeout to allow the mouseup to propagate through the DOM
					// before evaluating the new selection state.
					setTimeout(() => this._refreshSelectionContextKey(), 0);
					listener.dispose();
				});
			}));

			// xterm.js currently drops selection on keyup as we need to handle this case.
			this._register(dom.addDisposableListener(xterm.element, 'keyup', () => {
				// Wait until keyup has propagated through the DOM before evaluating
				// the new selection state.
				setTimeout(() => this._refreshSelectionContextKey(), 0);
			}));

			const xtermHelper: HTMLElement = <HTMLElement>xterm.element.querySelector('.xterm-helpers');
			const focusTrap: HTMLElement = document.createElement('div');
			focusTrap.setAttribute('tabindex', '0');
			dom.addClass(focusTrap, 'focus-trap');
			this._register(dom.addDisposableListener(focusTrap, 'focus', () => {
				let currentElement = focusTrap;
				while (!dom.hasClass(currentElement, 'part')) {
					currentElement = currentElement.parentElement!;
				}
				const hidePanelElement = <HTMLElement>currentElement.querySelector('.hide-panel-action');
				hidePanelElement.focus();
			}));
			xtermHelper.insertBefore(focusTrap, xterm.textarea);

			this._register(dom.addDisposableListener(xterm.textarea, 'focus', () => {
				this._terminalFocusContextKey.set(true);
				this._onFocused.fire(this);
			}));
			this._register(dom.addDisposableListener(xterm.textarea, 'blur', () => {
				this._terminalFocusContextKey.reset();
				this._refreshSelectionContextKey();
			}));
			this._register(dom.addDisposableListener(xterm.element, 'focus', () => {
				this._terminalFocusContextKey.set(true);
			}));
			this._register(dom.addDisposableListener(xterm.element, 'blur', () => {
				this._terminalFocusContextKey.reset();
				this._refreshSelectionContextKey();
			}));

			const widgetManager = new TerminalWidgetManager(this._wrapperElement);
			this._widgetManager = widgetManager;
			this._processManager.onProcessReady(() => this._linkHandler?.setWidgetManager(widgetManager));

			const computedStyle = window.getComputedStyle(this._container);
			const width = parseInt(computedStyle.getPropertyValue('width').replace('px', ''), 10);
			const height = parseInt(computedStyle.getPropertyValue('height').replace('px', ''), 10);
			this.layout(new dom.Dimension(width, height));
			this.setVisible(this._isVisible);
			this.updateConfig();

			// If IShellLaunchConfig.waitOnExit was true and the process finished before the terminal
			// panel was initialized.
			if (xterm.getOption('disableStdin')) {
				this._attachPressAnyKeyToCloseListener(xterm);
			}

			const neverMeasureRenderTime = this._storageService.getBoolean(NEVER_MEASURE_RENDER_TIME_STORAGE_KEY, StorageScope.GLOBAL, false);
			if (!neverMeasureRenderTime && this._configHelper.config.rendererType === 'auto') {
				this._measureRenderTime();
			}
		});
	}

	private async _measureRenderTime(): Promise<void> {
		await this._xtermReadyPromise;
		const frameTimes: number[] = [];
		const textRenderLayer = this._xtermCore!._renderService._renderer._renderLayers[0];
		const originalOnGridChanged = textRenderLayer.onGridChanged;

		const evaluateCanvasRenderer = () => {
			// Discard first frame time as it's normal to take longer
			frameTimes.shift();

			const medianTime = frameTimes.sort()[Math.floor(frameTimes.length / 2)];
			if (medianTime > SLOW_CANVAS_RENDER_THRESHOLD) {
				const promptChoices: IPromptChoice[] = [
					{
						label: nls.localize('yes', "Yes"),
						run: () => this._configurationService.updateValue('terminal.integrated.rendererType', 'dom', ConfigurationTarget.USER)
					} as IPromptChoice,
					{
						label: nls.localize('no', "No"),
						run: () => { }
					} as IPromptChoice,
					{
						label: nls.localize('dontShowAgain', "Don't Show Again"),
						isSecondary: true,
						run: () => this._storageService.store(NEVER_MEASURE_RENDER_TIME_STORAGE_KEY, true, StorageScope.GLOBAL)
					} as IPromptChoice
				];
				this._notificationService.prompt(
					Severity.Warning,
					nls.localize('terminal.slowRendering', 'The standard renderer for the integrated terminal appears to be slow on your computer. Would you like to switch to the alternative DOM-based renderer which may improve performance? [Read more about terminal settings](https://code.visualstudio.com/docs/editor/integrated-terminal#_changing-how-the-terminal-is-rendered).'),
					promptChoices
				);
			}
		};

		textRenderLayer.onGridChanged = (terminal: XTermTerminal, firstRow: number, lastRow: number) => {
			const startTime = performance.now();
			originalOnGridChanged.call(textRenderLayer, terminal, firstRow, lastRow);
			frameTimes.push(performance.now() - startTime);
			if (frameTimes.length === NUMBER_OF_FRAMES_TO_MEASURE) {
				evaluateCanvasRenderer();
				// Restore original function
				textRenderLayer.onGridChanged = originalOnGridChanged;
			}
		};
	}

	public registerLinkMatcher(regex: RegExp, handler: (url: string) => void, matchIndex?: number, validationCallback?: (uri: string, callback: (isValid: boolean) => void) => void): number {
		return this._linkHandler!.registerCustomLinkHandler(regex, handler, matchIndex, validationCallback);
	}

	public deregisterLinkMatcher(linkMatcherId: number): void {
		this._xtermReadyPromise.then(xterm => xterm.deregisterLinkMatcher(linkMatcherId));
	}

	public hasSelection(): boolean {
		return this._xterm ? this._xterm.hasSelection() : false;
	}

	public async copySelection(): Promise<void> {
		const xterm = await this._xtermReadyPromise;
		if (this.hasSelection()) {
			await this._clipboardService.writeText(xterm.getSelection());
		} else {
			this._notificationService.warn(nls.localize('terminal.integrated.copySelection.noSelection', 'The terminal has no selection to copy'));
		}
	}

	public get selection(): string | undefined {
		return this._xterm && this.hasSelection() ? this._xterm.getSelection() : undefined;
	}

	public clearSelection(): void {
		this._xterm?.clearSelection();
	}

	public selectAll(): void {
		// Focus here to ensure the terminal context key is set
		this._xterm?.focus();
		this._xterm?.selectAll();
	}

	public findNext(term: string, searchOptions: ISearchOptions): boolean {
		if (!this._xtermSearch) {
			return false;
		}
		return this._xtermSearch.findNext(term, searchOptions);
	}

	public findPrevious(term: string, searchOptions: ISearchOptions): boolean {
		if (!this._xtermSearch) {
			return false;
		}
		return this._xtermSearch.findPrevious(term, searchOptions);
	}

	public notifyFindWidgetFocusChanged(isFocused: boolean): void {
		if (!this._xterm) {
			return;
		}
		const terminalFocused = !isFocused && (document.activeElement === this._xterm.textarea || document.activeElement === this._xterm.element);
		this._terminalFocusContextKey.set(terminalFocused);
	}

	public dispose(immediate?: boolean): void {
		this._logService.trace(`terminalInstance#dispose (id: ${this.id})`);

		dispose(this._windowsShellHelper);
		this._windowsShellHelper = undefined;
		this._linkHandler = dispose(this._linkHandler);
		this._commandTrackerAddon = dispose(this._commandTrackerAddon);
		this._widgetManager = dispose(this._widgetManager);

		if (this._xterm && this._xterm.element) {
			this._hadFocusOnExit = dom.hasClass(this._xterm.element, 'focus');
		}
		if (this._wrapperElement) {
			if (this._wrapperElement.xterm) {
				this._wrapperElement.xterm = undefined;
			}
			if (this._wrapperElement.parentElement && this._container) {
				this._container.removeChild(this._wrapperElement);
			}
		}
		if (this._xterm) {
			const buffer = this._xterm.buffer;
			this._sendLineData(buffer, buffer.baseY + buffer.cursorY);
			this._xterm.dispose();
		}

		if (this._pressAnyKeyToCloseListener) {
			this._pressAnyKeyToCloseListener.dispose();
			this._pressAnyKeyToCloseListener = undefined;
		}

		this._processManager.dispose(immediate);
		// Process manager dispose/shutdown doesn't fire process exit, trigger with undefined if it
		// hasn't happened yet
		this._onProcessExit(undefined);

		if (!this._isDisposed) {
			this._isDisposed = true;
			this._onDisposed.fire(this);
		}
		super.dispose();
	}

	public forceRedraw(): void {
		if (!this._xterm) {
			return;
		}
		if (this._configHelper.config.experimentalRefreshOnResume) {
			if (this._xterm.getOption('rendererType') !== 'dom') {
				this._xterm.setOption('rendererType', 'dom');
				// Do this asynchronously to clear our the texture atlas as all terminals will not
				// be using canvas
				const xterm = this._xterm;
				setTimeout(() => xterm.setOption('rendererType', 'canvas'), 0);
			}
		}
		this._xterm.refresh(0, this._xterm.rows - 1);
	}

	public focus(force?: boolean): void {
		if (!this._xterm) {
			return;
		}
		const selection = window.getSelection();
		if (!selection) {
			return;
		}
		const text = selection.toString();
		if (!text || force) {
			this._xterm.focus();
		}
	}

	public focusWhenReady(force?: boolean): Promise<void> {
		return this._xtermReadyPromise.then(() => this.focus(force));
	}

	public async paste(): Promise<void> {
		if (!this._xterm) {
			return;
		}
		this.focus();
		this._xterm.paste(await this._clipboardService.readText());
	}

	public write(text: string): void {
		this._xtermReadyPromise.then(() => {
			if (!this._xterm) {
				return;
			}
			this._xterm.write(text);
		});
	}

	public sendText(text: string, addNewLine: boolean): void {
		// Normalize line endings to 'enter' press.
		text = text.replace(TerminalInstance.EOL_REGEX, '\r');
		if (addNewLine && text.substr(text.length - 1) !== '\r') {
			text += '\r';
		}

		// Send it to the process
		this._processManager.ptyProcessReady.then(() => this._processManager.write(text));
	}

	public setVisible(visible: boolean): void {
		this._isVisible = visible;
		if (this._wrapperElement) {
			dom.toggleClass(this._wrapperElement, 'active', visible);
		}
		if (visible && this._xterm && this._xtermCore) {
			// Trigger a manual scroll event which will sync the viewport and scroll bar. This is
			// necessary if the number of rows in the terminal has decreased while it was in the
			// background since scrollTop changes take no effect but the terminal's position does
			// change since the number of visible rows decreases.
			// This can likely be removed after https://github.com/xtermjs/xterm.js/issues/291 is
			// fixed upstream.
			this._xtermCore._onScroll.fire(this._xterm.buffer.viewportY);
			if (this._container && this._container.parentElement) {
				// Force a layout when the instance becomes invisible. This is particularly important
				// for ensuring that terminals that are created in the background by an extension will
				// correctly get correct character measurements in order to render to the screen (see
				// #34554).
				const computedStyle = window.getComputedStyle(this._container.parentElement);
				const width = parseInt(computedStyle.getPropertyValue('width').replace('px', ''), 10);
				const height = parseInt(computedStyle.getPropertyValue('height').replace('px', ''), 10);
				this.layout(new dom.Dimension(width, height));
				// HACK: Trigger another async layout to ensure xterm's CharMeasure is ready to use,
				// this hack can be removed when https://github.com/xtermjs/xterm.js/issues/702 is
				// supported.
				setTimeout(() => this.layout(new dom.Dimension(width, height)), 0);
			}
		}
	}

	public scrollDownLine(): void {
		this._xterm?.scrollLines(1);
	}

	public scrollDownPage(): void {
		this._xterm?.scrollPages(1);
	}

	public scrollToBottom(): void {
		this._xterm?.scrollToBottom();
	}

	public scrollUpLine(): void {
		this._xterm?.scrollLines(-1);
	}

	public scrollUpPage(): void {
		this._xterm?.scrollPages(-1);
	}

	public scrollToTop(): void {
		this._xterm?.scrollToTop();
	}

	public clear(): void {
		this._xterm?.clear();
	}

	private _refreshSelectionContextKey() {
		const activePanel = this._panelService.getActivePanel();
		const isActive = !!activePanel && activePanel.getId() === TERMINAL_PANEL_ID;
		this._terminalHasTextContextKey.set(isActive && this.hasSelection());
	}

	protected _createProcess(): void {
		this._processManager = this._instantiationService.createInstance(TerminalProcessManager, this._id, this._configHelper);
		this._processManager.onProcessReady(() => this._onProcessIdReady.fire(this));
		this._processManager.onProcessExit(exitCode => this._onProcessExit(exitCode));
		this._processManager.onProcessData(data => this._onData.fire(data));
		this._processManager.onProcessOverrideDimensions(e => this.setDimensions(e));
		this._processManager.onProcessResolvedShellLaunchConfig(e => this._setResolvedShellLaunchConfig(e));

		if (this._shellLaunchConfig.name) {
			this.setTitle(this._shellLaunchConfig.name, TitleEventSource.Api);
		} else {
			// Only listen for process title changes when a name is not provided
			if (this._configHelper.config.experimentalUseTitleEvent) {
				this._processManager.ptyProcessReady.then(() => {
					this._terminalInstanceService.getDefaultShellAndArgs(false).then(e => {
						this.setTitle(e.shell, TitleEventSource.Sequence);
					});
					this._xtermReadyPromise.then(xterm => {
						this._messageTitleDisposable = xterm.onTitleChange(e => this._onTitleChange(e));
					});
				});
			} else {
				this.setTitle(this._shellLaunchConfig.executable, TitleEventSource.Process);
				this._messageTitleDisposable = this._processManager.onProcessTitle(title => this.setTitle(title ? title : '', TitleEventSource.Process));
			}
		}

		if (platform.isWindows) {
			this._processManager.ptyProcessReady.then(() => {
				if (this._processManager.remoteAuthority) {
					return;
				}
				this._xtermReadyPromise.then(xterm => {
					if (!this._isDisposed && this._processManager && this._processManager.shellProcessId) {
						this._windowsShellHelper = this._terminalInstanceService.createWindowsShellHelper(this._processManager.shellProcessId, this, xterm);
					}
				});
			});
		}

		// Create the process asynchronously to allow the terminal's container
		// to be created so dimensions are accurate
		setTimeout(() => {
			this._processManager.createProcess(this._shellLaunchConfig, this._cols, this._rows, this._isScreenReaderOptimized());
		}, 0);
	}

	private _onProcessData(data: string): void {
		this._widgetManager?.closeMessage();
		this._xterm?.write(data);
	}

	/**
	 * Called when either a process tied to a terminal has exited or when a terminal renderer
	 * simulates a process exiting (e.g. custom execution task).
	 * @param exitCode The exit code of the process, this is undefined when the terminal was exited
	 * through user action.
	 */
	private _onProcessExit(exitCode?: number): void {
		// Prevent dispose functions being triggered multiple times
		if (this._isExiting) {
			return;
		}

		this._logService.debug(`Terminal process exit (id: ${this.id}) with code ${exitCode}`);

		this._exitCode = exitCode;
		this._isExiting = true;
		let exitCodeMessage: string | undefined;

		// Create exit code message
		if (exitCode) {
			if (exitCode === SHELL_PATH_INVALID_EXIT_CODE) {
				exitCodeMessage = nls.localize('terminal.integrated.exitedWithInvalidPath', 'The terminal shell path "{0}" does not exist', this._shellLaunchConfig.executable);
			} else if (exitCode === SHELL_PATH_DIRECTORY_EXIT_CODE) {
				exitCodeMessage = nls.localize('terminal.integrated.exitedWithInvalidPathDirectory', 'The terminal shell path "{0}" is a directory', this._shellLaunchConfig.executable);
			} else if (exitCode === SHELL_CWD_INVALID_EXIT_CODE && this._shellLaunchConfig.cwd) {
				exitCodeMessage = nls.localize('terminal.integrated.exitedWithInvalidCWD', 'The terminal shell CWD "{0}" does not exist', this._shellLaunchConfig.cwd.toString());
			} else if (exitCode === LEGACY_CONSOLE_MODE_EXIT_CODE) {
				exitCodeMessage = nls.localize('terminal.integrated.legacyConsoleModeError', 'The terminal failed to launch properly because your system has legacy console mode enabled, uncheck "Use legacy console" cmd.exe\'s properties to fix this.');
			} else if (this._processManager.processState === ProcessState.KILLED_DURING_LAUNCH) {
				let args = '';
				if (typeof this._shellLaunchConfig.args === 'string') {
					args = ` ${this._shellLaunchConfig.args}`;
				} else if (this._shellLaunchConfig.args && this._shellLaunchConfig.args.length) {
					args = ' ' + this._shellLaunchConfig.args.map(a => {
						if (typeof a === 'string' && a.indexOf(' ') !== -1) {
							return `'${a}'`;
						}
						return a;
					}).join(' ');
				}
				if (this._shellLaunchConfig.executable) {
					exitCodeMessage = nls.localize('terminal.integrated.launchFailed', 'The terminal process command \'{0}{1}\' failed to launch (exit code: {2})', this._shellLaunchConfig.executable, args, exitCode);
				} else {
					exitCodeMessage = nls.localize('terminal.integrated.launchFailedExtHost', 'The terminal process failed to launch (exit code: {0})', exitCode);
				}
			} else {
				exitCodeMessage = nls.localize('terminal.integrated.exitedWithCode', 'The terminal process terminated with exit code: {0}', exitCode);
			}
		}

		this._logService.debug(`Terminal process exit (id: ${this.id}) state ${this._processManager.processState}`);

		// Only trigger wait on exit when the exit was *not* triggered by the
		// user (via the `workbench.action.terminal.kill` command).
		if (this._shellLaunchConfig.waitOnExit && this._processManager.processState !== ProcessState.KILLED_BY_USER) {
			this._xtermReadyPromise.then(xterm => {
				if (exitCodeMessage) {
					xterm.writeln(exitCodeMessage);
				}
				if (typeof this._shellLaunchConfig.waitOnExit === 'string') {
					let message = this._shellLaunchConfig.waitOnExit;
					// Bold the message and add an extra new line to make it stand out from the rest of the output
					message = `\r\n\x1b[1m${message}\x1b[0m`;
					xterm.writeln(message);
				}
				// Disable all input if the terminal is exiting and listen for next keypress
				xterm.setOption('disableStdin', true);
				if (xterm.textarea) {
					this._attachPressAnyKeyToCloseListener(xterm);
				}
			});
		} else {
			this.dispose();
			if (exitCodeMessage) {
				if (this._processManager.processState === ProcessState.KILLED_DURING_LAUNCH) {
					this._notificationService.error(exitCodeMessage);
				} else {
					if (this._configHelper.config.showExitAlert) {
						this._notificationService.error(exitCodeMessage);
					} else {
						console.warn(exitCodeMessage);
					}
				}
			}
		}

		this._onExit.fire(exitCode);
	}

	private _attachPressAnyKeyToCloseListener(xterm: XTermTerminal) {
		if (xterm.textarea && !this._pressAnyKeyToCloseListener) {
			this._pressAnyKeyToCloseListener = dom.addDisposableListener(xterm.textarea, 'keypress', (event: KeyboardEvent) => {
				if (this._pressAnyKeyToCloseListener) {
					this._pressAnyKeyToCloseListener.dispose();
					this._pressAnyKeyToCloseListener = undefined;
					this.dispose();
					event.preventDefault();
				}
			});
		}
	}

	public reuseTerminal(shell: IShellLaunchConfig): void {
		// Unsubscribe any key listener we may have.
		this._pressAnyKeyToCloseListener?.dispose();
		this._pressAnyKeyToCloseListener = undefined;

		// Kill and clear up the process, making the process manager ready for a new process
		this._processManager.dispose();

		if (this._xterm) {
			// Ensure new processes' output starts at start of new line
			this._xterm.write('\n\x1b[G');

			// Print initialText if specified
			if (shell.initialText) {
				this._xterm.writeln(shell.initialText);
			}

			// Clean up waitOnExit state
			if (this._isExiting && this._shellLaunchConfig.waitOnExit) {
				this._xterm.setOption('disableStdin', false);
				this._isExiting = false;
			}
		}

		// HACK: Force initialText to be non-falsy for reused terminals such that the
		// conptyInheritCursor flag is passed to the node-pty, this flag can cause a Window to hang
		// in Windows 10 1903 so we only want to use it when something is definitely written to the
		// terminal.
		shell.initialText = ' ';

		// Set the new shell launch config
		this._shellLaunchConfig = shell; // Must be done before calling _createProcess()

		// Launch the process unless this is only a renderer.
		// In the renderer only cases, we still need to set the title correctly.
		const oldTitle = this._title;
		this._createProcess();

		if (oldTitle !== this._title) {
			this.setTitle(this._title, TitleEventSource.Process);
		}

		this._processManager.onProcessData(data => this._onProcessData(data));
	}

	private _onLineFeed(): void {
		const buffer = this._xterm!.buffer;
		const newLine = buffer.getLine(buffer.baseY + buffer.cursorY);
		if (newLine && !newLine.isWrapped) {
			this._sendLineData(buffer, buffer.baseY + buffer.cursorY - 1);
		}
	}

	private _onCursorMove(): void {
		const buffer = this._xterm!.buffer;
		this._sendLineData(buffer, buffer.baseY + buffer.cursorY);
	}

	private _onTitleChange(title: string): void {
		if (this.isTitleSetByProcess) {
			this.setTitle(title, TitleEventSource.Sequence);
		}
	}

	private _sendLineData(buffer: IBuffer, lineIndex: number): void {
		let line = buffer.getLine(lineIndex);
		if (!line) {
			return;
		}
		let lineData = line.translateToString(true);
		while (lineIndex > 0 && line.isWrapped) {
			line = buffer.getLine(--lineIndex);
			if (!line) {
				break;
			}
			lineData = line.translateToString(false) + lineData;
		}
		this._onLineData.fire(lineData);
	}

	private _onKey(key: string, ev: KeyboardEvent): void {
		const event = new StandardKeyboardEvent(ev);

		if (event.equals(KeyCode.Enter)) {
			this._updateProcessCwd();
		}
	}

	private async _onSelectionChange(): Promise<void> {
		if (this._configurationService.getValue('terminal.integrated.copyOnSelection')) {
			if (this.hasSelection()) {
				await this.copySelection();
			}
		}
	}

	@debounce(2000)
	private async _updateProcessCwd(): Promise<string> {
		// reset cwd if it has changed, so file based url paths can be resolved
		const cwd = await this.getCwd();
		if (cwd && this._linkHandler) {
			this._linkHandler.processCwd = cwd;
		}
		return cwd;
	}

	public updateConfig(): void {
		const config = this._configHelper.config;
		this._setCursorBlink(config.cursorBlinking);
		this._setCursorStyle(config.cursorStyle);
		this._setCommandsToSkipShell(config.commandsToSkipShell);
		this._setEnableBell(config.enableBell);
		this._safeSetOption('scrollback', config.scrollback);
		this._safeSetOption('minimumContrastRatio', config.minimumContrastRatio);
		this._safeSetOption('macOptionIsMeta', config.macOptionIsMeta);
		this._safeSetOption('macOptionClickForcesSelection', config.macOptionClickForcesSelection);
		this._safeSetOption('rightClickSelectsWord', config.rightClickBehavior === 'selectWord');
		if (config.rendererType !== 'experimentalWebgl') {
			// Never set webgl as it's an addon not a rendererType
			this._safeSetOption('rendererType', config.rendererType === 'auto' ? 'canvas' : config.rendererType);
		}

		const editorOptions = this._configurationService.getValue<IEditorOptions>('editor');
		this._safeSetOption('fastScrollSensitivity', editorOptions.fastScrollSensitivity);
		this._safeSetOption('scrollSensitivity', editorOptions.mouseWheelScrollSensitivity);
	}

	public updateAccessibilitySupport(): void {
		const isEnabled = this._isScreenReaderOptimized();
		if (isEnabled) {
			this._navigationModeAddon = new NavigationModeAddon(this._terminalA11yTreeFocusContextKey);
			this._xterm!.loadAddon(this._navigationModeAddon);
		} else {
			this._navigationModeAddon?.dispose();
			this._navigationModeAddon = undefined;
		}
		this._xterm!.setOption('screenReaderMode', isEnabled);
	}

	private _setCursorBlink(blink: boolean): void {
		if (this._xterm && this._xterm.getOption('cursorBlink') !== blink) {
			this._xterm.setOption('cursorBlink', blink);
			this._xterm.refresh(0, this._xterm.rows - 1);
		}
	}

	private _setCursorStyle(style: string): void {
		if (this._xterm && this._xterm.getOption('cursorStyle') !== style) {
			// 'line' is used instead of bar in VS Code to be consistent with editor.cursorStyle
			const xtermOption = style === 'line' ? 'bar' : style;
			this._xterm.setOption('cursorStyle', xtermOption);
		}
	}

	private _setCommandsToSkipShell(commands: string[]): void {
		const excludeCommands = commands.filter(command => command[0] === '-').map(command => command.slice(1));
		this._skipTerminalCommands = DEFAULT_COMMANDS_TO_SKIP_SHELL.filter(defaultCommand => {
			return excludeCommands.indexOf(defaultCommand) === -1;
		}).concat(commands);
	}

	private _setEnableBell(isEnabled: boolean): void {
		if (this._xterm) {
			if (this._xterm.getOption('bellStyle') === 'sound') {
				if (!this._configHelper.config.enableBell) {
					this._xterm.setOption('bellStyle', 'none');
				}
			} else {
				if (this._configHelper.config.enableBell) {
					this._xterm.setOption('bellStyle', 'sound');
				}
			}
		}
	}

	private _safeSetOption(key: string, value: any): void {
		if (!this._xterm) {
			return;
		}

		if (this._xterm.getOption(key) !== value) {
			this._xterm.setOption(key, value);
		}
	}

	public layout(dimension: dom.Dimension): void {
		if (this.disableLayout) {
			return;
		}

		const terminalWidth = this._evaluateColsAndRows(dimension.width, dimension.height);
		if (!terminalWidth) {
			return;
		}

		if (this._xterm && this._xterm.element) {
			this._xterm.element.style.width = terminalWidth + 'px';
		}

		this._resize();
	}

	@debounce(50)
	private _resize(): void {
		let cols = this.cols;
		let rows = this.rows;

		if (this._xterm && this._xtermCore) {
			// Only apply these settings when the terminal is visible so that
			// the characters are measured correctly.
			if (this._isVisible) {
				const font = this._configHelper.getFont(this._xtermCore);
				const config = this._configHelper.config;
				this._safeSetOption('letterSpacing', font.letterSpacing);
				this._safeSetOption('lineHeight', font.lineHeight);
				this._safeSetOption('fontSize', font.fontSize);
				this._safeSetOption('fontFamily', font.fontFamily);
				this._safeSetOption('fontWeight', config.fontWeight);
				this._safeSetOption('fontWeightBold', config.fontWeightBold);
				this._safeSetOption('drawBoldTextInBrightColors', config.drawBoldTextInBrightColors);
			}

			if (isNaN(cols) || isNaN(rows)) {
				return;
			}

			if (cols !== this._xterm.cols || rows !== this._xterm.rows) {
				this._onDimensionsChanged.fire();
			}

			this._xterm.resize(cols, rows);
			TerminalInstance._lastKnownGridDimensions = { cols, rows };

			if (this._isVisible) {
				// HACK: Force the renderer to unpause by simulating an IntersectionObserver event.
				// This is to fix an issue where dragging the window to the top of the screen to
				// maximize on Windows/Linux would fire an event saying that the terminal was not
				// visible.
				if (this._xterm.getOption('rendererType') === 'canvas') {
					this._xtermCore._renderService._onIntersectionChange({ intersectionRatio: 1 });
					// HACK: Force a refresh of the screen to ensure links are refresh corrected.
					// This can probably be removed when the above hack is fixed in Chromium.
					this._xterm.refresh(0, this._xterm.rows - 1);
				}
			}
		}

		this._processManager.ptyProcessReady.then(() => this._processManager.setDimensions(cols, rows));
	}

	public setShellType(shellType: TerminalShellType) {
		this._shellType = shellType;
	}

	public setTitle(title: string | undefined, eventSource: TitleEventSource): void {
		if (!title) {
			return;
		}
		switch (eventSource) {
			case TitleEventSource.Process:
				title = path.basename(title);
				if (platform.isWindows) {
					// Remove the .exe extension
					title = title.split('.exe')[0];
				}
				break;
			case TitleEventSource.Api:
				// If the title has not been set by the API or the rename command, unregister the handler that
				// automatically updates the terminal name
				dispose(this._messageTitleDisposable);
				this._messageTitleDisposable = undefined;
				dispose(this._windowsShellHelper);
				this._windowsShellHelper = undefined;
				break;
		}
		const didTitleChange = title !== this._title;
		this._title = title;
		if (didTitleChange) {
			if (this._titleReadyComplete) {
				this._titleReadyComplete(title);
				this._titleReadyComplete = undefined;
			}
			this._onTitleChanged.fire(this);
		}
	}

	public waitForTitle(): Promise<string> {
		return this._titleReadyPromise;
	}

	public setDimensions(dimensions: ITerminalDimensions | undefined): void {
		this._dimensionsOverride = dimensions;
		this._resize();
	}

	private _setResolvedShellLaunchConfig(shellLaunchConfig: IShellLaunchConfig): void {
		this._shellLaunchConfig.args = shellLaunchConfig.args;
		this._shellLaunchConfig.cwd = shellLaunchConfig.cwd;
		this._shellLaunchConfig.executable = shellLaunchConfig.executable;
		this._shellLaunchConfig.env = shellLaunchConfig.env;
	}

	private _getXtermTheme(theme?: ITheme): any {
		if (!theme) {
			theme = this._themeService.getTheme();
		}

		const foregroundColor = theme.getColor(TERMINAL_FOREGROUND_COLOR);
		const backgroundColor = theme.getColor(TERMINAL_BACKGROUND_COLOR) || theme.getColor(PANEL_BACKGROUND);
		const cursorColor = theme.getColor(TERMINAL_CURSOR_FOREGROUND_COLOR) || foregroundColor;
		const cursorAccentColor = theme.getColor(TERMINAL_CURSOR_BACKGROUND_COLOR) || backgroundColor;
		const selectionColor = theme.getColor(TERMINAL_SELECTION_BACKGROUND_COLOR);

		return {
			background: backgroundColor ? backgroundColor.toString() : null,
			foreground: foregroundColor ? foregroundColor.toString() : null,
			cursor: cursorColor ? cursorColor.toString() : null,
			cursorAccent: cursorAccentColor ? cursorAccentColor.toString() : null,
			selection: selectionColor ? selectionColor.toString() : null,
			black: theme.getColor(ansiColorIdentifiers[0])!.toString(),
			red: theme.getColor(ansiColorIdentifiers[1])!.toString(),
			green: theme.getColor(ansiColorIdentifiers[2])!.toString(),
			yellow: theme.getColor(ansiColorIdentifiers[3])!.toString(),
			blue: theme.getColor(ansiColorIdentifiers[4])!.toString(),
			magenta: theme.getColor(ansiColorIdentifiers[5])!.toString(),
			cyan: theme.getColor(ansiColorIdentifiers[6])!.toString(),
			white: theme.getColor(ansiColorIdentifiers[7])!.toString(),
			brightBlack: theme.getColor(ansiColorIdentifiers[8])!.toString(),
			brightRed: theme.getColor(ansiColorIdentifiers[9])!.toString(),
			brightGreen: theme.getColor(ansiColorIdentifiers[10])!.toString(),
			brightYellow: theme.getColor(ansiColorIdentifiers[11])!.toString(),
			brightBlue: theme.getColor(ansiColorIdentifiers[12])!.toString(),
			brightMagenta: theme.getColor(ansiColorIdentifiers[13])!.toString(),
			brightCyan: theme.getColor(ansiColorIdentifiers[14])!.toString(),
			brightWhite: theme.getColor(ansiColorIdentifiers[15])!.toString()
		};
	}

	private _updateTheme(xterm: XTermTerminal, theme?: ITheme): void {
		xterm.setOption('theme', this._getXtermTheme(theme));
	}

	public async toggleEscapeSequenceLogging(): Promise<void> {
		const xterm = await this._xtermReadyPromise;
		const isDebug = xterm.getOption('logLevel') === 'debug';
		xterm.setOption('logLevel', isDebug ? 'info' : 'debug');
	}

	public getInitialCwd(): Promise<string> {
		return this._processManager.getInitialCwd();
	}

	public getCwd(): Promise<string> {
		return this._processManager.getCwd();
	}
}

registerThemingParticipant((theme: ITheme, collector: ICssStyleCollector) => {
	// Border
	const border = theme.getColor(activeContrastBorder);
	if (border) {
		collector.addRule(`
			.hc-black .monaco-workbench .panel.integrated-terminal .xterm.focus::before,
			.hc-black .monaco-workbench .panel.integrated-terminal .xterm:focus::before { border-color: ${border}; }`
		);
	}

	// Scrollbar
	const scrollbarSliderBackgroundColor = theme.getColor(scrollbarSliderBackground);
	if (scrollbarSliderBackgroundColor) {
		collector.addRule(`
			.monaco-workbench .panel.integrated-terminal .find-focused .xterm .xterm-viewport,
			.monaco-workbench .panel.integrated-terminal .xterm.focus .xterm-viewport,
			.monaco-workbench .panel.integrated-terminal .xterm:focus .xterm-viewport,
			.monaco-workbench .panel.integrated-terminal .xterm:hover .xterm-viewport { background-color: ${scrollbarSliderBackgroundColor} !important; }`
		);
	}

	const scrollbarSliderHoverBackgroundColor = theme.getColor(scrollbarSliderHoverBackground);
	if (scrollbarSliderHoverBackgroundColor) {
		collector.addRule(`.monaco-workbench .panel.integrated-terminal .xterm .xterm-viewport::-webkit-scrollbar-thumb:hover { background-color: ${scrollbarSliderHoverBackgroundColor}; }`);
	}

	const scrollbarSliderActiveBackgroundColor = theme.getColor(scrollbarSliderActiveBackground);
	if (scrollbarSliderActiveBackgroundColor) {
		collector.addRule(`.monaco-workbench .panel.integrated-terminal .xterm .xterm-viewport::-webkit-scrollbar-thumb:active { background-color: ${scrollbarSliderActiveBackgroundColor}; }`);
	}
});<|MERGE_RESOLUTION|>--- conflicted
+++ resolved
@@ -472,13 +472,9 @@
 			fastScrollModifier: 'alt',
 			fastScrollSensitivity: editorOptions.fastScrollSensitivity,
 			scrollSensitivity: editorOptions.mouseWheelScrollSensitivity,
-<<<<<<< HEAD
-			rendererType: config.rendererType === 'auto' ? 'canvas' : config.rendererType,
-			allowTransparency: true
-=======
 			rendererType: config.rendererType === 'auto' || config.rendererType === 'experimentalWebgl' ? 'canvas' : config.rendererType,
 			wordSeparator: ' ()[]{}\',:;"`'
->>>>>>> f057cf0f
+			allowTransparency: true
 		});
 		this._xterm = xterm;
 		this._xtermCore = (xterm as any)._core as XTermCore;
