/*---------------------------------------------------------------------------------------------
 *  Copyright (c) Microsoft Corporation. All rights reserved.
 *  Licensed under the MIT License. See License.txt in the project root for license information.
 *--------------------------------------------------------------------------------------------*/

import * as path from 'vs/base/common/path';
import * as dom from 'vs/base/browser/dom';
import { StandardKeyboardEvent } from 'vs/base/browser/keyboardEvent';
import { debounce } from 'vs/base/common/decorators';
import { Emitter, Event } from 'vs/base/common/event';
import { KeyCode } from 'vs/base/common/keyCodes';
import { IDisposable, dispose, Disposable } from 'vs/base/common/lifecycle';
import * as platform from 'vs/base/common/platform';
import { TabFocus } from 'vs/editor/common/config/commonEditorConfig';
import * as nls from 'vs/nls';
import { IClipboardService } from 'vs/platform/clipboard/common/clipboardService';
import { ConfigurationTarget, IConfigurationService } from 'vs/platform/configuration/common/configuration';
import { IContextKey, IContextKeyService } from 'vs/platform/contextkey/common/contextkey';
import { IInstantiationService } from 'vs/platform/instantiation/common/instantiation';
import { IKeybindingService } from 'vs/platform/keybinding/common/keybinding';
import { ILogService } from 'vs/platform/log/common/log';
import { INotificationService, IPromptChoice, Severity } from 'vs/platform/notification/common/notification';
import { IStorageService, StorageScope } from 'vs/platform/storage/common/storage';
import { activeContrastBorder, scrollbarSliderActiveBackground, scrollbarSliderBackground, scrollbarSliderHoverBackground } from 'vs/platform/theme/common/colorRegistry';
import { ICssStyleCollector, ITheme, IThemeService, registerThemingParticipant } from 'vs/platform/theme/common/themeService';
import { PANEL_BACKGROUND } from 'vs/workbench/common/theme';
import { TerminalWidgetManager } from 'vs/workbench/contrib/terminal/browser/terminalWidgetManager';
import { IShellLaunchConfig, ITerminalDimensions, ITerminalProcessManager, KEYBINDING_CONTEXT_TERMINAL_TEXT_SELECTED, NEVER_MEASURE_RENDER_TIME_STORAGE_KEY, ProcessState, TERMINAL_PANEL_ID, IWindowsShellHelper, SHELL_PATH_INVALID_EXIT_CODE, SHELL_PATH_DIRECTORY_EXIT_CODE, SHELL_CWD_INVALID_EXIT_CODE, KEYBINDING_CONTEXT_TERMINAL_A11Y_TREE_FOCUS, INavigationMode, TitleEventSource, TERMINAL_COMMAND_ID, LEGACY_CONSOLE_MODE_EXIT_CODE } from 'vs/workbench/contrib/terminal/common/terminal';
import { ansiColorIdentifiers, TERMINAL_BACKGROUND_COLOR, TERMINAL_CURSOR_BACKGROUND_COLOR, TERMINAL_CURSOR_FOREGROUND_COLOR, TERMINAL_FOREGROUND_COLOR, TERMINAL_SELECTION_BACKGROUND_COLOR } from 'vs/workbench/contrib/terminal/common/terminalColorRegistry';
import { TerminalConfigHelper } from 'vs/workbench/contrib/terminal/browser/terminalConfigHelper';
import { TerminalLinkHandler } from 'vs/workbench/contrib/terminal/browser/terminalLinkHandler';
import { IPanelService } from 'vs/workbench/services/panel/common/panelService';
import { IAccessibilityService, AccessibilitySupport } from 'vs/platform/accessibility/common/accessibility';
import { ITerminalInstanceService, ITerminalInstance, TerminalShellType } from 'vs/workbench/contrib/terminal/browser/terminal';
import { TerminalProcessManager } from 'vs/workbench/contrib/terminal/browser/terminalProcessManager';
import { Terminal as XTermTerminal, IBuffer, ITerminalAddon } from 'xterm';
import { SearchAddon, ISearchOptions } from 'xterm-addon-search';
import { CommandTrackerAddon } from 'vs/workbench/contrib/terminal/browser/addons/commandTrackerAddon';
import { NavigationModeAddon } from 'vs/workbench/contrib/terminal/browser/addons/navigationModeAddon';
import { XTermCore } from 'vs/workbench/contrib/terminal/browser/xterm-private';
import { IEditorOptions } from 'vs/editor/common/config/editorOptions';

// How long in milliseconds should an average frame take to render for a notification to appear
// which suggests the fallback DOM-based renderer
const SLOW_CANVAS_RENDER_THRESHOLD = 50;
const NUMBER_OF_FRAMES_TO_MEASURE = 20;

export const DEFAULT_COMMANDS_TO_SKIP_SHELL: string[] = [
	TERMINAL_COMMAND_ID.CLEAR_SELECTION,
	TERMINAL_COMMAND_ID.CLEAR,
	TERMINAL_COMMAND_ID.COPY_SELECTION,
	TERMINAL_COMMAND_ID.DELETE_TO_LINE_START,
	TERMINAL_COMMAND_ID.DELETE_WORD_LEFT,
	TERMINAL_COMMAND_ID.DELETE_WORD_RIGHT,
	TERMINAL_COMMAND_ID.FIND_WIDGET_FOCUS,
	TERMINAL_COMMAND_ID.FIND_WIDGET_HIDE,
	TERMINAL_COMMAND_ID.FIND_NEXT,
	TERMINAL_COMMAND_ID.FIND_PREVIOUS,
	TERMINAL_COMMAND_ID.TOGGLE_FIND_REGEX,
	TERMINAL_COMMAND_ID.TOGGLE_FIND_WHOLE_WORD,
	TERMINAL_COMMAND_ID.TOGGLE_FIND_CASE_SENSITIVE,
	TERMINAL_COMMAND_ID.FOCUS_NEXT_PANE,
	TERMINAL_COMMAND_ID.FOCUS_NEXT,
	TERMINAL_COMMAND_ID.FOCUS_PREVIOUS_PANE,
	TERMINAL_COMMAND_ID.FOCUS_PREVIOUS,
	TERMINAL_COMMAND_ID.FOCUS,
	TERMINAL_COMMAND_ID.KILL,
	TERMINAL_COMMAND_ID.MOVE_TO_LINE_END,
	TERMINAL_COMMAND_ID.MOVE_TO_LINE_START,
	TERMINAL_COMMAND_ID.NEW_IN_ACTIVE_WORKSPACE,
	TERMINAL_COMMAND_ID.NEW,
	TERMINAL_COMMAND_ID.PASTE,
	TERMINAL_COMMAND_ID.RESIZE_PANE_DOWN,
	TERMINAL_COMMAND_ID.RESIZE_PANE_LEFT,
	TERMINAL_COMMAND_ID.RESIZE_PANE_RIGHT,
	TERMINAL_COMMAND_ID.RESIZE_PANE_UP,
	TERMINAL_COMMAND_ID.RUN_ACTIVE_FILE,
	TERMINAL_COMMAND_ID.RUN_SELECTED_TEXT,
	TERMINAL_COMMAND_ID.SCROLL_DOWN_LINE,
	TERMINAL_COMMAND_ID.SCROLL_DOWN_PAGE,
	TERMINAL_COMMAND_ID.SCROLL_TO_BOTTOM,
	TERMINAL_COMMAND_ID.SCROLL_TO_NEXT_COMMAND,
	TERMINAL_COMMAND_ID.SCROLL_TO_PREVIOUS_COMMAND,
	TERMINAL_COMMAND_ID.SCROLL_TO_TOP,
	TERMINAL_COMMAND_ID.SCROLL_UP_LINE,
	TERMINAL_COMMAND_ID.SCROLL_UP_PAGE,
	TERMINAL_COMMAND_ID.SEND_SEQUENCE,
	TERMINAL_COMMAND_ID.SELECT_ALL,
	TERMINAL_COMMAND_ID.SELECT_TO_NEXT_COMMAND,
	TERMINAL_COMMAND_ID.SELECT_TO_NEXT_LINE,
	TERMINAL_COMMAND_ID.SELECT_TO_PREVIOUS_COMMAND,
	TERMINAL_COMMAND_ID.SELECT_TO_PREVIOUS_LINE,
	TERMINAL_COMMAND_ID.SPLIT_IN_ACTIVE_WORKSPACE,
	TERMINAL_COMMAND_ID.SPLIT,
	TERMINAL_COMMAND_ID.TOGGLE,
	TERMINAL_COMMAND_ID.NAVIGATION_MODE_EXIT,
	TERMINAL_COMMAND_ID.NAVIGATION_MODE_FOCUS_NEXT,
	TERMINAL_COMMAND_ID.NAVIGATION_MODE_FOCUS_PREVIOUS,
	'editor.action.toggleTabFocusMode',
	'workbench.action.quickOpen',
	'workbench.action.quickOpenPreviousEditor',
	'workbench.action.showCommands',
	'workbench.action.tasks.build',
	'workbench.action.tasks.restartTask',
	'workbench.action.tasks.runTask',
	'workbench.action.tasks.reRunTask',
	'workbench.action.tasks.showLog',
	'workbench.action.tasks.showTasks',
	'workbench.action.tasks.terminate',
	'workbench.action.tasks.test',
	'workbench.action.toggleFullScreen',
	'workbench.action.terminal.focusAtIndex1',
	'workbench.action.terminal.focusAtIndex2',
	'workbench.action.terminal.focusAtIndex3',
	'workbench.action.terminal.focusAtIndex4',
	'workbench.action.terminal.focusAtIndex5',
	'workbench.action.terminal.focusAtIndex6',
	'workbench.action.terminal.focusAtIndex7',
	'workbench.action.terminal.focusAtIndex8',
	'workbench.action.terminal.focusAtIndex9',
	'workbench.action.focusSecondEditorGroup',
	'workbench.action.focusThirdEditorGroup',
	'workbench.action.focusFourthEditorGroup',
	'workbench.action.focusFifthEditorGroup',
	'workbench.action.focusSixthEditorGroup',
	'workbench.action.focusSeventhEditorGroup',
	'workbench.action.focusEighthEditorGroup',
	'workbench.action.nextPanelView',
	'workbench.action.previousPanelView',
	'workbench.action.nextSideBarView',
	'workbench.action.previousSideBarView',
	'workbench.action.debug.start',
	'workbench.action.debug.stop',
	'workbench.action.debug.run',
	'workbench.action.debug.restart',
	'workbench.action.debug.continue',
	'workbench.action.debug.pause',
	'workbench.action.debug.stepInto',
	'workbench.action.debug.stepOut',
	'workbench.action.debug.stepOver',
	'workbench.action.openNextRecentlyUsedEditorInGroup',
	'workbench.action.openPreviousRecentlyUsedEditorInGroup',
	'workbench.action.focusActiveEditorGroup',
	'workbench.action.focusFirstEditorGroup',
	'workbench.action.focusLastEditorGroup',
	'workbench.action.firstEditorInGroup',
	'workbench.action.lastEditorInGroup',
	'workbench.action.navigateUp',
	'workbench.action.navigateDown',
	'workbench.action.navigateRight',
	'workbench.action.navigateLeft',
	'workbench.action.togglePanel',
	'workbench.action.quickOpenView',
	'workbench.action.toggleMaximizedPanel'
];

let xtermConstructor: Promise<typeof XTermTerminal> | undefined;

interface ICanvasDimensions {
	width: number;
	height: number;
}

interface IGridDimensions {
	cols: number;
	rows: number;
}

export class TerminalInstance extends Disposable implements ITerminalInstance {
	private static readonly EOL_REGEX = /\r?\n/g;

	private static _lastKnownCanvasDimensions: ICanvasDimensions | undefined;
	private static _lastKnownGridDimensions: IGridDimensions | undefined;
	private static _idCounter = 1;

	private _processManager!: ITerminalProcessManager;
	private _pressAnyKeyToCloseListener: IDisposable | undefined;

	private _id: number;
	private _isExiting: boolean;
	private _hadFocusOnExit: boolean;
	private _isVisible: boolean;
	private _isDisposed: boolean;
	private _skipTerminalCommands: string[];
	private _shellType: TerminalShellType;
	private _title: string = '';
	private _wrapperElement: (HTMLElement & { xterm?: XTermTerminal }) | undefined;
	private _xterm: XTermTerminal | undefined;
	private _xtermCore: XTermCore | undefined;
	private _xtermSearch: SearchAddon | undefined;
	private _xtermElement: HTMLDivElement | undefined;
	private _terminalHasTextContextKey: IContextKey<boolean>;
	private _terminalA11yTreeFocusContextKey: IContextKey<boolean>;
	private _cols: number = 0;
	private _rows: number = 0;
	private _dimensionsOverride: ITerminalDimensions | undefined;
	private _windowsShellHelper: IWindowsShellHelper | undefined;
	private _xtermReadyPromise: Promise<XTermTerminal>;
	private _titleReadyPromise: Promise<string>;
	private _titleReadyComplete: ((title: string) => any) | undefined;

	private _messageTitleDisposable: IDisposable | undefined;

	private _widgetManager: TerminalWidgetManager | undefined;
	private _linkHandler: TerminalLinkHandler | undefined;
	private _commandTrackerAddon: CommandTrackerAddon | undefined;
	private _navigationModeAddon: INavigationMode & ITerminalAddon | undefined;

	public disableLayout: boolean;
	public get id(): number { return this._id; }
	public get cols(): number {
		if (this._dimensionsOverride && this._dimensionsOverride.cols) {
			return Math.min(Math.max(this._dimensionsOverride.cols, 2), this._cols);
		}
		return this._cols;
	}
	public get rows(): number {
		if (this._dimensionsOverride && this._dimensionsOverride.rows) {
			return Math.min(Math.max(this._dimensionsOverride.rows, 2), this._rows);
		}
		return this._rows;
	}
	public get maxCols(): number { return this._cols; }
	public get maxRows(): number { return this._rows; }
	// TODO: Ideally processId would be merged into processReady
	public get processId(): number | undefined { return this._processManager.shellProcessId; }
	// TODO: How does this work with detached processes?
	// TODO: Should this be an event as it can fire twice?
	public get processReady(): Promise<void> { return this._processManager.ptyProcessReady; }
	public get title(): string { return this._title; }
	public get hadFocusOnExit(): boolean { return this._hadFocusOnExit; }
	public get isTitleSetByProcess(): boolean { return !!this._messageTitleDisposable; }
	public get shellLaunchConfig(): IShellLaunchConfig { return this._shellLaunchConfig; }
	public get shellType(): TerminalShellType { return this._shellType; }
	public get commandTracker(): CommandTrackerAddon | undefined { return this._commandTrackerAddon; }
	public get navigationMode(): INavigationMode | undefined { return this._navigationModeAddon; }

	private readonly _onExit = new Emitter<number | undefined>();
	public get onExit(): Event<number | undefined> { return this._onExit.event; }
	private readonly _onDisposed = new Emitter<ITerminalInstance>();
	public get onDisposed(): Event<ITerminalInstance> { return this._onDisposed.event; }
	private readonly _onFocused = new Emitter<ITerminalInstance>();
	public get onFocused(): Event<ITerminalInstance> { return this._onFocused.event; }
	private readonly _onProcessIdReady = new Emitter<ITerminalInstance>();
	public get onProcessIdReady(): Event<ITerminalInstance> { return this._onProcessIdReady.event; }
	private readonly _onTitleChanged = new Emitter<ITerminalInstance>();
	public get onTitleChanged(): Event<ITerminalInstance> { return this._onTitleChanged.event; }
	private readonly _onData = new Emitter<string>();
	public get onData(): Event<string> { return this._onData.event; }
	private readonly _onLineData = new Emitter<string>();
	public get onLineData(): Event<string> { return this._onLineData.event; }
	private readonly _onRequestExtHostProcess = new Emitter<ITerminalInstance>();
	public get onRequestExtHostProcess(): Event<ITerminalInstance> { return this._onRequestExtHostProcess.event; }
	private readonly _onDimensionsChanged = new Emitter<void>();
	public get onDimensionsChanged(): Event<void> { return this._onDimensionsChanged.event; }
	private readonly _onMaximumDimensionsChanged = new Emitter<void>();
	public get onMaximumDimensionsChanged(): Event<void> { return this._onMaximumDimensionsChanged.event; }
	private readonly _onFocus = new Emitter<ITerminalInstance>();
	public get onFocus(): Event<ITerminalInstance> { return this._onFocus.event; }

	public constructor(
		private readonly _terminalFocusContextKey: IContextKey<boolean>,
		private readonly _configHelper: TerminalConfigHelper,
		private _container: HTMLElement | undefined,
		private _shellLaunchConfig: IShellLaunchConfig,
		@ITerminalInstanceService private readonly _terminalInstanceService: ITerminalInstanceService,
		@IContextKeyService private readonly _contextKeyService: IContextKeyService,
		@IKeybindingService private readonly _keybindingService: IKeybindingService,
		@INotificationService private readonly _notificationService: INotificationService,
		@IPanelService private readonly _panelService: IPanelService,
		@IInstantiationService private readonly _instantiationService: IInstantiationService,
		@IClipboardService private readonly _clipboardService: IClipboardService,
		@IThemeService private readonly _themeService: IThemeService,
		@IConfigurationService private readonly _configurationService: IConfigurationService,
		@ILogService private readonly _logService: ILogService,
		@IStorageService private readonly _storageService: IStorageService,
		@IAccessibilityService private readonly _accessibilityService: IAccessibilityService
	) {
		super();

		this._skipTerminalCommands = [];
		this._isExiting = false;
		this._hadFocusOnExit = false;
		this._isVisible = false;
		this._isDisposed = false;
		this._id = TerminalInstance._idCounter++;

		this._titleReadyPromise = new Promise<string>(c => {
			this._titleReadyComplete = c;
		});

		this._terminalHasTextContextKey = KEYBINDING_CONTEXT_TERMINAL_TEXT_SELECTED.bindTo(this._contextKeyService);
		this._terminalA11yTreeFocusContextKey = KEYBINDING_CONTEXT_TERMINAL_A11Y_TREE_FOCUS.bindTo(this._contextKeyService);
		this.disableLayout = false;

		this._logService.trace(`terminalInstance#ctor (id: ${this.id})`, this._shellLaunchConfig);

		this._initDimensions();
		this._createProcess();

		this._xtermReadyPromise = this._createXterm();
		this._xtermReadyPromise.then(() => {
			// Only attach xterm.js to the DOM if the terminal panel has been opened before.
			if (_container) {
				this._attachToElement(_container);
			}
		});

		this.addDisposable(this._configurationService.onDidChangeConfiguration(e => {
			if (e.affectsConfiguration('terminal.integrated') || e.affectsConfiguration('editor.fastScrollSensitivity') || e.affectsConfiguration('editor.mouseWheelScrollSensitivity')) {
				this.updateConfig();
				// HACK: Trigger another async layout to ensure xterm's CharMeasure is ready to use,
				// this hack can be removed when https://github.com/xtermjs/xterm.js/issues/702 is
				// supported.
				this.setVisible(this._isVisible);
			}
			if (e.affectsConfiguration('editor.accessibilitySupport')) {
				this.updateAccessibilitySupport();
			}
		}));
	}

	public addDisposable(disposable: IDisposable): void {
		this._register(disposable);
	}

	private _initDimensions(): void {
		// The terminal panel needs to have been created
		if (!this._container) {
			return;
		}

		const computedStyle = window.getComputedStyle(this._container.parentElement!);
		const width = parseInt(computedStyle.getPropertyValue('width').replace('px', ''), 10);
		const height = parseInt(computedStyle.getPropertyValue('height').replace('px', ''), 10);
		this._evaluateColsAndRows(width, height);
	}

	/**
	 * Evaluates and sets the cols and rows of the terminal if possible.
	 * @param width The width of the container.
	 * @param height The height of the container.
	 * @return The terminal's width if it requires a layout.
	 */
	private _evaluateColsAndRows(width: number, height: number): number | null {
		// Ignore if dimensions are undefined or 0
		if (!width || !height) {
			this._setLastKnownColsAndRows();
			return null;
		}

		const dimension = this._getDimension(width, height);
		if (!dimension) {
			this._setLastKnownColsAndRows();
			return null;
		}

		const font = this._configHelper.getFont(this._xtermCore);
		if (!font.charWidth || !font.charHeight) {
			this._setLastKnownColsAndRows();
			return null;
		}

		// Because xterm.js converts from CSS pixels to actual pixels through
		// the use of canvas, window.devicePixelRatio needs to be used here in
		// order to be precise. font.charWidth/charHeight alone as insufficient
		// when window.devicePixelRatio changes.
		const scaledWidthAvailable = dimension.width * window.devicePixelRatio;

		let scaledCharWidth: number;
		if (this._configHelper.config.rendererType === 'dom') {
			scaledCharWidth = font.charWidth * window.devicePixelRatio;
		} else {
			scaledCharWidth = Math.floor(font.charWidth * window.devicePixelRatio) + font.letterSpacing;
		}
		const newCols = Math.max(Math.floor(scaledWidthAvailable / scaledCharWidth), 1);

		const scaledHeightAvailable = dimension.height * window.devicePixelRatio;
		const scaledCharHeight = Math.ceil(font.charHeight * window.devicePixelRatio);
		const scaledLineHeight = Math.floor(scaledCharHeight * font.lineHeight);
		const newRows = Math.max(Math.floor(scaledHeightAvailable / scaledLineHeight), 1);

		if (this._cols !== newCols || this._rows !== newRows) {
			this._cols = newCols;
			this._rows = newRows;
			this._fireMaximumDimensionsChanged();
		}

		return dimension.width;
	}

	private _setLastKnownColsAndRows(): void {
		if (TerminalInstance._lastKnownGridDimensions) {
			this._cols = TerminalInstance._lastKnownGridDimensions.cols;
			this._rows = TerminalInstance._lastKnownGridDimensions.rows;
		}
	}

	@debounce(50)
	private _fireMaximumDimensionsChanged(): void {
		this._onMaximumDimensionsChanged.fire();
	}

	private _getDimension(width: number, height: number): ICanvasDimensions | undefined {
		// The font needs to have been initialized
		const font = this._configHelper.getFont(this._xtermCore);
		if (!font || !font.charWidth || !font.charHeight) {
			return undefined;
		}

		// The panel is minimized
		if (!this._isVisible) {
			return TerminalInstance._lastKnownCanvasDimensions;
		}

		if (!this._wrapperElement) {
			return undefined;
		}

		const wrapperElementStyle = getComputedStyle(this._wrapperElement);
		const marginLeft = parseInt(wrapperElementStyle.marginLeft!.split('px')[0], 10);
		const marginRight = parseInt(wrapperElementStyle.marginRight!.split('px')[0], 10);
		const bottom = parseInt(wrapperElementStyle.bottom!.split('px')[0], 10);

		const innerWidth = width - marginLeft - marginRight;
		const innerHeight = height - bottom - 1;

		TerminalInstance._lastKnownCanvasDimensions = new dom.Dimension(innerWidth, innerHeight);
		return TerminalInstance._lastKnownCanvasDimensions;
	}

	private async _getXtermConstructor(): Promise<typeof XTermTerminal> {
		if (xtermConstructor) {
			return xtermConstructor;
		}
		xtermConstructor = new Promise<typeof XTermTerminal>(async (resolve) => {
			const Terminal = await this._terminalInstanceService.getXtermConstructor();
			// Localize strings
			Terminal.strings.promptLabel = nls.localize('terminal.integrated.a11yPromptLabel', 'Terminal input');
			Terminal.strings.tooMuchOutput = nls.localize('terminal.integrated.a11yTooMuchOutput', 'Too much output to announce, navigate to rows manually to read');
			resolve(Terminal);
		});
		return xtermConstructor;
	}

	/**
	 * Create xterm.js instance and attach data listeners.
	 */
	protected async _createXterm(): Promise<XTermTerminal> {
		const Terminal = await this._getXtermConstructor();
		const font = this._configHelper.getFont(undefined, true);
		const config = this._configHelper.config;
		const editorOptions = this._configurationService.getValue<IEditorOptions>('editor');

		const xterm = new Terminal({
			scrollback: config.scrollback,
			theme: this._getXtermTheme(),
			drawBoldTextInBrightColors: config.drawBoldTextInBrightColors,
			fontFamily: font.fontFamily,
			fontWeight: config.fontWeight,
			fontWeightBold: config.fontWeightBold,
			fontSize: font.fontSize,
			letterSpacing: font.letterSpacing,
			lineHeight: font.lineHeight,
			bellStyle: config.enableBell ? 'sound' : 'none',
			macOptionIsMeta: config.macOptionIsMeta,
			macOptionClickForcesSelection: config.macOptionClickForcesSelection,
			rightClickSelectsWord: config.rightClickBehavior === 'selectWord',
			fastScrollModifier: 'alt',
<<<<<<< HEAD
			fastScrollSensitivity,
			// TODO: Guess whether to use canvas or dom better
			rendererType: config.rendererType === 'auto' ? 'canvas' : config.rendererType,
			allowTransparency: true
=======
			fastScrollSensitivity: editorOptions.fastScrollSensitivity,
			scrollSensitivity: editorOptions.mouseWheelScrollSensitivity,
			rendererType: config.rendererType === 'auto' ? 'canvas' : config.rendererType
>>>>>>> 90e887f8
		});
		this._xterm = xterm;
		this._xtermCore = (xterm as any)._core as XTermCore;
		this.updateAccessibilitySupport();
		this._terminalInstanceService.getXtermSearchConstructor().then(Addon => {
			this._xtermSearch = new Addon();
			xterm.loadAddon(this._xtermSearch);
		});
		if (this._shellLaunchConfig.initialText) {
			this._xterm.writeln(this._shellLaunchConfig.initialText);
		}
		this._xterm.onLineFeed(() => this._onLineFeed());
		this._xterm.onKey(e => this._onKey(e.key, e.domEvent));
		this._xterm.onSelectionChange(async () => this._onSelectionChange());

		this._processManager.onProcessData(data => this._onProcessData(data));
		this._xterm.onData(data => this._processManager.write(data));
		this.processReady.then(async () => {
			if (this._linkHandler) {
				this._linkHandler.processCwd = await this._processManager.getInitialCwd();
			}
		});
		// Init winpty compat and link handler after process creation as they rely on the
		// underlying process OS
		this._processManager.onProcessReady(() => {
			if (this._processManager.os === platform.OperatingSystem.Windows) {
				xterm.setOption('windowsMode', true);
				// Force line data to be sent when the cursor is moved, the main purpose for
				// this is because ConPTY will often not do a line feed but instead move the
				// cursor, in which case we still want to send the current line's data to tasks.
				xterm.parser.addCsiHandler({ final: 'H' }, () => {
					this._onCursorMove();
					return false;
				});
			}
			this._linkHandler = this._instantiationService.createInstance(TerminalLinkHandler, xterm, this._processManager, this._configHelper);
		});

		this._commandTrackerAddon = new CommandTrackerAddon();
		this._xterm.loadAddon(this._commandTrackerAddon);
		this._register(this._themeService.onThemeChange(theme => this._updateTheme(xterm, theme)));

		return xterm;
	}

	private _isScreenReaderOptimized(): boolean {
		const detected = this._accessibilityService.getAccessibilitySupport() === AccessibilitySupport.Enabled;
		const config = this._configurationService.getValue('editor.accessibilitySupport');
		return config === 'on' || (config === 'auto' && detected);
	}

	public reattachToElement(container: HTMLElement): void {
		if (!this._wrapperElement) {
			throw new Error('The terminal instance has not been attached to a container yet');
		}

		this._wrapperElement.parentNode?.removeChild(this._wrapperElement);
		this._container = container;
		this._container.appendChild(this._wrapperElement);
	}

	public attachToElement(container: HTMLElement): void {
		// The container did not change, do nothing
		if (this._container === container) {
			return;
		}

		// Attach has not occured yet
		if (!this._wrapperElement) {
			this._attachToElement(container);
			return;
		}

		// The container changed, reattach
		this._container?.removeChild(this._wrapperElement);
		this._container = container;
		this._container.appendChild(this._wrapperElement);
	}

	public _attachToElement(container: HTMLElement): void {
		this._xtermReadyPromise.then(xterm => {
			if (this._wrapperElement) {
				throw new Error('The terminal instance has already been attached to a container');
			}

			this._container = container;
			this._wrapperElement = document.createElement('div');
			dom.addClass(this._wrapperElement, 'terminal-wrapper');
			this._xtermElement = document.createElement('div');

			// Attach the xterm object to the DOM, exposing it to the smoke tests
			this._wrapperElement.xterm = this._xterm;

			this._wrapperElement.appendChild(this._xtermElement);
			this._container.appendChild(this._wrapperElement);
			xterm.open(this._xtermElement);

			if (!xterm.element || !xterm.textarea) {
				throw new Error('xterm elements not set after open');
			}

			xterm.textarea.addEventListener('focus', () => this._onFocus.fire(this));
			xterm.attachCustomKeyEventHandler((event: KeyboardEvent): boolean => {
				// Disable all input if the terminal is exiting
				if (this._isExiting) {
					return false;
				}

				// Skip processing by xterm.js of keyboard events that resolve to commands described
				// within commandsToSkipShell
				const standardKeyboardEvent = new StandardKeyboardEvent(event);
				const resolveResult = this._keybindingService.softDispatch(standardKeyboardEvent, standardKeyboardEvent.target);
				const allowChords = resolveResult && resolveResult.enterChord && this._configHelper.config.allowChords;
				if (allowChords || resolveResult && this._skipTerminalCommands.some(k => k === resolveResult.commandId)) {
					event.preventDefault();
					return false;
				}

				// If tab focus mode is on, tab is not passed to the terminal
				if (TabFocus.getTabFocusMode() && event.keyCode === 9) {
					return false;
				}
				// Always have alt+F4 skip the terminal on Windows and allow it to be handled by the
				// system
				if (platform.isWindows && event.altKey && event.key === 'F4' && !event.ctrlKey) {
					return false;
				}

				return true;
			});
			this._register(dom.addDisposableListener(xterm.element, 'mousedown', () => {
				// We need to listen to the mouseup event on the document since the user may release
				// the mouse button anywhere outside of _xterm.element.
				const listener = dom.addDisposableListener(document, 'mouseup', () => {
					// Delay with a setTimeout to allow the mouseup to propagate through the DOM
					// before evaluating the new selection state.
					setTimeout(() => this._refreshSelectionContextKey(), 0);
					listener.dispose();
				});
			}));

			// xterm.js currently drops selection on keyup as we need to handle this case.
			this._register(dom.addDisposableListener(xterm.element, 'keyup', () => {
				// Wait until keyup has propagated through the DOM before evaluating
				// the new selection state.
				setTimeout(() => this._refreshSelectionContextKey(), 0);
			}));

			const xtermHelper: HTMLElement = <HTMLElement>xterm.element.querySelector('.xterm-helpers');
			const focusTrap: HTMLElement = document.createElement('div');
			focusTrap.setAttribute('tabindex', '0');
			dom.addClass(focusTrap, 'focus-trap');
			this._register(dom.addDisposableListener(focusTrap, 'focus', () => {
				let currentElement = focusTrap;
				while (!dom.hasClass(currentElement, 'part')) {
					currentElement = currentElement.parentElement!;
				}
				const hidePanelElement = <HTMLElement>currentElement.querySelector('.hide-panel-action');
				hidePanelElement.focus();
			}));
			xtermHelper.insertBefore(focusTrap, xterm.textarea);

			this._register(dom.addDisposableListener(xterm.textarea, 'focus', () => {
				this._terminalFocusContextKey.set(true);
				this._onFocused.fire(this);
			}));
			this._register(dom.addDisposableListener(xterm.textarea, 'blur', () => {
				this._terminalFocusContextKey.reset();
				this._refreshSelectionContextKey();
			}));
			this._register(dom.addDisposableListener(xterm.element, 'focus', () => {
				this._terminalFocusContextKey.set(true);
			}));
			this._register(dom.addDisposableListener(xterm.element, 'blur', () => {
				this._terminalFocusContextKey.reset();
				this._refreshSelectionContextKey();
			}));

			const widgetManager = new TerminalWidgetManager(this._wrapperElement);
			this._widgetManager = widgetManager;
			this._processManager.onProcessReady(() => this._linkHandler?.setWidgetManager(widgetManager));

			const computedStyle = window.getComputedStyle(this._container);
			const width = parseInt(computedStyle.getPropertyValue('width').replace('px', ''), 10);
			const height = parseInt(computedStyle.getPropertyValue('height').replace('px', ''), 10);
			this.layout(new dom.Dimension(width, height));
			this.setVisible(this._isVisible);
			this.updateConfig();

			// If IShellLaunchConfig.waitOnExit was true and the process finished before the terminal
			// panel was initialized.
			if (xterm.getOption('disableStdin')) {
				this._attachPressAnyKeyToCloseListener(xterm);
			}

			const neverMeasureRenderTime = this._storageService.getBoolean(NEVER_MEASURE_RENDER_TIME_STORAGE_KEY, StorageScope.GLOBAL, false);
			if (!neverMeasureRenderTime && this._configHelper.config.rendererType === 'auto') {
				this._measureRenderTime();
			}
		});
	}

	private async _measureRenderTime(): Promise<void> {
		await this._xtermReadyPromise;
		const frameTimes: number[] = [];
		const textRenderLayer = this._xtermCore!._renderService._renderer._renderLayers[0];
		const originalOnGridChanged = textRenderLayer.onGridChanged;

		const evaluateCanvasRenderer = () => {
			// Discard first frame time as it's normal to take longer
			frameTimes.shift();

			const medianTime = frameTimes.sort()[Math.floor(frameTimes.length / 2)];
			if (medianTime > SLOW_CANVAS_RENDER_THRESHOLD) {
				const promptChoices: IPromptChoice[] = [
					{
						label: nls.localize('yes', "Yes"),
						run: () => this._configurationService.updateValue('terminal.integrated.rendererType', 'dom', ConfigurationTarget.USER)
					} as IPromptChoice,
					{
						label: nls.localize('no', "No"),
						run: () => { }
					} as IPromptChoice,
					{
						label: nls.localize('dontShowAgain', "Don't Show Again"),
						isSecondary: true,
						run: () => this._storageService.store(NEVER_MEASURE_RENDER_TIME_STORAGE_KEY, true, StorageScope.GLOBAL)
					} as IPromptChoice
				];
				this._notificationService.prompt(
					Severity.Warning,
					nls.localize('terminal.slowRendering', 'The standard renderer for the integrated terminal appears to be slow on your computer. Would you like to switch to the alternative DOM-based renderer which may improve performance? [Read more about terminal settings](https://code.visualstudio.com/docs/editor/integrated-terminal#_changing-how-the-terminal-is-rendered).'),
					promptChoices
				);
			}
		};

		textRenderLayer.onGridChanged = (terminal: XTermTerminal, firstRow: number, lastRow: number) => {
			const startTime = performance.now();
			originalOnGridChanged.call(textRenderLayer, terminal, firstRow, lastRow);
			frameTimes.push(performance.now() - startTime);
			if (frameTimes.length === NUMBER_OF_FRAMES_TO_MEASURE) {
				evaluateCanvasRenderer();
				// Restore original function
				textRenderLayer.onGridChanged = originalOnGridChanged;
			}
		};
	}

	public registerLinkMatcher(regex: RegExp, handler: (url: string) => void, matchIndex?: number, validationCallback?: (uri: string, callback: (isValid: boolean) => void) => void): number {
		return this._linkHandler!.registerCustomLinkHandler(regex, handler, matchIndex, validationCallback);
	}

	public deregisterLinkMatcher(linkMatcherId: number): void {
		this._xtermReadyPromise.then(xterm => xterm.deregisterLinkMatcher(linkMatcherId));
	}

	public hasSelection(): boolean {
		return this._xterm ? this._xterm.hasSelection() : false;
	}

	public async copySelection(): Promise<void> {
		const xterm = await this._xtermReadyPromise;
		if (this.hasSelection()) {
			await this._clipboardService.writeText(xterm.getSelection());
		} else {
			this._notificationService.warn(nls.localize('terminal.integrated.copySelection.noSelection', 'The terminal has no selection to copy'));
		}
	}

	public get selection(): string | undefined {
		return this._xterm && this.hasSelection() ? this._xterm.getSelection() : undefined;
	}

	public clearSelection(): void {
		this._xterm?.clearSelection();
	}

	public selectAll(): void {
		// Focus here to ensure the terminal context key is set
		this._xterm?.focus();
		this._xterm?.selectAll();
	}

	public findNext(term: string, searchOptions: ISearchOptions): boolean {
		if (!this._xtermSearch) {
			return false;
		}
		return this._xtermSearch.findNext(term, searchOptions);
	}

	public findPrevious(term: string, searchOptions: ISearchOptions): boolean {
		if (!this._xtermSearch) {
			return false;
		}
		return this._xtermSearch.findPrevious(term, searchOptions);
	}

	public notifyFindWidgetFocusChanged(isFocused: boolean): void {
		if (!this._xterm) {
			return;
		}
		const terminalFocused = !isFocused && (document.activeElement === this._xterm.textarea || document.activeElement === this._xterm.element);
		this._terminalFocusContextKey.set(terminalFocused);
	}

	public dispose(immediate?: boolean): void {
		this._logService.trace(`terminalInstance#dispose (id: ${this.id})`);

		dispose(this._windowsShellHelper);
		this._windowsShellHelper = undefined;
		this._linkHandler = dispose(this._linkHandler);
		this._commandTrackerAddon = dispose(this._commandTrackerAddon);
		this._widgetManager = dispose(this._widgetManager);

		if (this._xterm && this._xterm.element) {
			this._hadFocusOnExit = dom.hasClass(this._xterm.element, 'focus');
		}
		if (this._wrapperElement) {
			if (this._wrapperElement.xterm) {
				this._wrapperElement.xterm = undefined;
			}
			if (this._wrapperElement.parentElement && this._container) {
				this._container.removeChild(this._wrapperElement);
			}
		}
		if (this._xterm) {
			const buffer = this._xterm.buffer;
			this._sendLineData(buffer, buffer.baseY + buffer.cursorY);
			this._xterm.dispose();
		}

		if (this._pressAnyKeyToCloseListener) {
			this._pressAnyKeyToCloseListener.dispose();
			this._pressAnyKeyToCloseListener = undefined;
		}

		this._processManager.dispose(immediate);
		// Process manager dispose/shutdown doesn't fire process exit, trigger with undefined if it
		// hasn't happened yet
		this._onProcessExit(undefined);

		if (!this._isDisposed) {
			this._isDisposed = true;
			this._onDisposed.fire(this);
		}
		super.dispose();
	}

	public forceRedraw(): void {
		if (!this._xterm) {
			return;
		}
		if (this._configHelper.config.experimentalRefreshOnResume) {
			if (this._xterm.getOption('rendererType') !== 'dom') {
				this._xterm.setOption('rendererType', 'dom');
				// Do this asynchronously to clear our the texture atlas as all terminals will not
				// be using canvas
				const xterm = this._xterm;
				setTimeout(() => xterm.setOption('rendererType', 'canvas'), 0);
			}
		}
		this._xterm.refresh(0, this._xterm.rows - 1);
	}

	public focus(force?: boolean): void {
		if (!this._xterm) {
			return;
		}
		const selection = window.getSelection();
		if (!selection) {
			return;
		}
		const text = selection.toString();
		if (!text || force) {
			this._xterm.focus();
		}
	}

	public focusWhenReady(force?: boolean): Promise<void> {
		return this._xtermReadyPromise.then(() => this.focus(force));
	}

	public async paste(): Promise<void> {
		if (!this._xterm) {
			return;
		}
		this.focus();
		this._xterm.paste(await this._clipboardService.readText());
	}

	public write(text: string): void {
		this._xtermReadyPromise.then(() => {
			if (!this._xterm) {
				return;
			}
			this._xterm.write(text);
		});
	}

	public sendText(text: string, addNewLine: boolean): void {
		// Normalize line endings to 'enter' press.
		text = text.replace(TerminalInstance.EOL_REGEX, '\r');
		if (addNewLine && text.substr(text.length - 1) !== '\r') {
			text += '\r';
		}

		// Send it to the process
		this._processManager.ptyProcessReady.then(() => this._processManager.write(text));
	}

	public setVisible(visible: boolean): void {
		this._isVisible = visible;
		if (this._wrapperElement) {
			dom.toggleClass(this._wrapperElement, 'active', visible);
		}
		if (visible && this._xterm && this._xtermCore) {
			// Trigger a manual scroll event which will sync the viewport and scroll bar. This is
			// necessary if the number of rows in the terminal has decreased while it was in the
			// background since scrollTop changes take no effect but the terminal's position does
			// change since the number of visible rows decreases.
			// This can likely be removed after https://github.com/xtermjs/xterm.js/issues/291 is
			// fixed upstream.
			this._xtermCore._onScroll.fire(this._xterm.buffer.viewportY);
			if (this._container && this._container.parentElement) {
				// Force a layout when the instance becomes invisible. This is particularly important
				// for ensuring that terminals that are created in the background by an extension will
				// correctly get correct character measurements in order to render to the screen (see
				// #34554).
				const computedStyle = window.getComputedStyle(this._container.parentElement);
				const width = parseInt(computedStyle.getPropertyValue('width').replace('px', ''), 10);
				const height = parseInt(computedStyle.getPropertyValue('height').replace('px', ''), 10);
				this.layout(new dom.Dimension(width, height));
				// HACK: Trigger another async layout to ensure xterm's CharMeasure is ready to use,
				// this hack can be removed when https://github.com/xtermjs/xterm.js/issues/702 is
				// supported.
				setTimeout(() => this.layout(new dom.Dimension(width, height)), 0);
			}
		}
	}

	public scrollDownLine(): void {
		this._xterm?.scrollLines(1);
	}

	public scrollDownPage(): void {
		this._xterm?.scrollPages(1);
	}

	public scrollToBottom(): void {
		this._xterm?.scrollToBottom();
	}

	public scrollUpLine(): void {
		this._xterm?.scrollLines(-1);
	}

	public scrollUpPage(): void {
		this._xterm?.scrollPages(-1);
	}

	public scrollToTop(): void {
		this._xterm?.scrollToTop();
	}

	public clear(): void {
		this._xterm?.clear();
	}

	private _refreshSelectionContextKey() {
		const activePanel = this._panelService.getActivePanel();
		const isActive = !!activePanel && activePanel.getId() === TERMINAL_PANEL_ID;
		this._terminalHasTextContextKey.set(isActive && this.hasSelection());
	}

	protected _createProcess(): void {
		this._processManager = this._instantiationService.createInstance(TerminalProcessManager, this._id, this._configHelper);
		this._processManager.onProcessReady(() => this._onProcessIdReady.fire(this));
		this._processManager.onProcessExit(exitCode => this._onProcessExit(exitCode));
		this._processManager.onProcessData(data => this._onData.fire(data));
		this._processManager.onProcessOverrideDimensions(e => this.setDimensions(e));
		this._processManager.onProcessResolvedShellLaunchConfig(e => this._setResolvedShellLaunchConfig(e));

		if (this._shellLaunchConfig.name) {
			this.setTitle(this._shellLaunchConfig.name, TitleEventSource.Api);
		} else {
			// Only listen for process title changes when a name is not provided
			if (this._configHelper.config.experimentalUseTitleEvent) {
				this._processManager.ptyProcessReady.then(() => {
					this._terminalInstanceService.getDefaultShellAndArgs(false).then(e => {
						this.setTitle(e.shell, TitleEventSource.Sequence);
					});
					this._xtermReadyPromise.then(xterm => {
						this._messageTitleDisposable = xterm.onTitleChange(e => this._onTitleChange(e));
					});
				});
			} else {
				this.setTitle(this._shellLaunchConfig.executable, TitleEventSource.Process);
				this._messageTitleDisposable = this._processManager.onProcessTitle(title => this.setTitle(title ? title : '', TitleEventSource.Process));
			}
		}

		if (platform.isWindows) {
			this._processManager.ptyProcessReady.then(() => {
				if (this._processManager.remoteAuthority) {
					return;
				}
				this._xtermReadyPromise.then(xterm => {
					if (!this._isDisposed && this._processManager && this._processManager.shellProcessId) {
						this._windowsShellHelper = this._terminalInstanceService.createWindowsShellHelper(this._processManager.shellProcessId, this, xterm);
					}
				});
			});
		}

		// Create the process asynchronously to allow the terminal's container
		// to be created so dimensions are accurate
		setTimeout(() => {
			this._processManager.createProcess(this._shellLaunchConfig, this._cols, this._rows, this._isScreenReaderOptimized());
		}, 0);
	}

	private _onProcessData(data: string): void {
		this._widgetManager?.closeMessage();
		this._xterm?.write(data);
	}

	/**
	 * Called when either a process tied to a terminal has exited or when a terminal renderer
	 * simulates a process exiting (e.g. custom execution task).
	 * @param exitCode The exit code of the process, this is undefined when the terminal was exited
	 * through user action.
	 */
	private _onProcessExit(exitCode?: number): void {
		// Prevent dispose functions being triggered multiple times
		if (this._isExiting) {
			return;
		}

		this._logService.debug(`Terminal process exit (id: ${this.id}) with code ${exitCode}`);

		this._isExiting = true;
		let exitCodeMessage: string | undefined;

		// Create exit code message
		if (exitCode) {
			if (exitCode === SHELL_PATH_INVALID_EXIT_CODE) {
				exitCodeMessage = nls.localize('terminal.integrated.exitedWithInvalidPath', 'The terminal shell path "{0}" does not exist', this._shellLaunchConfig.executable);
			} else if (exitCode === SHELL_PATH_DIRECTORY_EXIT_CODE) {
				exitCodeMessage = nls.localize('terminal.integrated.exitedWithInvalidPathDirectory', 'The terminal shell path "{0}" is a directory', this._shellLaunchConfig.executable);
			} else if (exitCode === SHELL_CWD_INVALID_EXIT_CODE && this._shellLaunchConfig.cwd) {
				exitCodeMessage = nls.localize('terminal.integrated.exitedWithInvalidCWD', 'The terminal shell CWD "{0}" does not exist', this._shellLaunchConfig.cwd.toString());
			} else if (exitCode === LEGACY_CONSOLE_MODE_EXIT_CODE) {
				exitCodeMessage = nls.localize('terminal.integrated.legacyConsoleModeError', 'The terminal failed to launch properly because your system has legacy console mode enabled, uncheck "Use legacy console" cmd.exe\'s properties to fix this.');
			} else if (this._processManager.processState === ProcessState.KILLED_DURING_LAUNCH) {
				let args = '';
				if (typeof this._shellLaunchConfig.args === 'string') {
					args = ` ${this._shellLaunchConfig.args}`;
				} else if (this._shellLaunchConfig.args && this._shellLaunchConfig.args.length) {
					args = ' ' + this._shellLaunchConfig.args.map(a => {
						if (typeof a === 'string' && a.indexOf(' ') !== -1) {
							return `'${a}'`;
						}
						return a;
					}).join(' ');
				}
				if (this._shellLaunchConfig.executable) {
					exitCodeMessage = nls.localize('terminal.integrated.launchFailed', 'The terminal process command \'{0}{1}\' failed to launch (exit code: {2})', this._shellLaunchConfig.executable, args, exitCode);
				} else {
					exitCodeMessage = nls.localize('terminal.integrated.launchFailedExtHost', 'The terminal process failed to launch (exit code: {0})', exitCode);
				}
			} else {
				exitCodeMessage = nls.localize('terminal.integrated.exitedWithCode', 'The terminal process terminated with exit code: {0}', exitCode);
			}
		}

		this._logService.debug(`Terminal process exit (id: ${this.id}) state ${this._processManager.processState}`);

		// Only trigger wait on exit when the exit was *not* triggered by the
		// user (via the `workbench.action.terminal.kill` command).
		if (this._shellLaunchConfig.waitOnExit && this._processManager.processState !== ProcessState.KILLED_BY_USER) {
			this._xtermReadyPromise.then(xterm => {
				if (exitCodeMessage) {
					xterm.writeln(exitCodeMessage);
				}
				if (typeof this._shellLaunchConfig.waitOnExit === 'string') {
					let message = this._shellLaunchConfig.waitOnExit;
					// Bold the message and add an extra new line to make it stand out from the rest of the output
					message = `\r\n\x1b[1m${message}\x1b[0m`;
					xterm.writeln(message);
				}
				// Disable all input if the terminal is exiting and listen for next keypress
				xterm.setOption('disableStdin', true);
				if (xterm.textarea) {
					this._attachPressAnyKeyToCloseListener(xterm);
				}
			});
		} else {
			this.dispose();
			if (exitCodeMessage) {
				if (this._processManager.processState === ProcessState.KILLED_DURING_LAUNCH) {
					this._notificationService.error(exitCodeMessage);
				} else {
					if (this._configHelper.config.showExitAlert) {
						this._notificationService.error(exitCodeMessage);
					} else {
						console.warn(exitCodeMessage);
					}
				}
			}
		}

		this._onExit.fire(exitCode);
	}

	private _attachPressAnyKeyToCloseListener(xterm: XTermTerminal) {
		if (xterm.textarea && !this._pressAnyKeyToCloseListener) {
			this._pressAnyKeyToCloseListener = dom.addDisposableListener(xterm.textarea, 'keypress', (event: KeyboardEvent) => {
				if (this._pressAnyKeyToCloseListener) {
					this._pressAnyKeyToCloseListener.dispose();
					this._pressAnyKeyToCloseListener = undefined;
					this.dispose();
					event.preventDefault();
				}
			});
		}
	}

	public reuseTerminal(shell: IShellLaunchConfig): void {
		// Unsubscribe any key listener we may have.
		this._pressAnyKeyToCloseListener?.dispose();
		this._pressAnyKeyToCloseListener = undefined;

		// Kill and clear up the process, making the process manager ready for a new process
		this._processManager.dispose();

		if (this._xterm) {
			// Ensure new processes' output starts at start of new line
			this._xterm.write('\n\x1b[G');

			// Print initialText if specified
			if (shell.initialText) {
				this._xterm.writeln(shell.initialText);
			}

			// Clean up waitOnExit state
			if (this._isExiting && this._shellLaunchConfig.waitOnExit) {
				this._xterm.setOption('disableStdin', false);
				this._isExiting = false;
			}
		}

		// HACK: Force initialText to be non-falsy for reused terminals such that the
		// conptyInheritCursor flag is passed to the node-pty, this flag can cause a Window to hang
		// in Windows 10 1903 so we only want to use it when something is definitely written to the
		// terminal.
		shell.initialText = ' ';

		// Set the new shell launch config
		this._shellLaunchConfig = shell; // Must be done before calling _createProcess()

		// Launch the process unless this is only a renderer.
		// In the renderer only cases, we still need to set the title correctly.
		const oldTitle = this._title;
		this._createProcess();

		if (oldTitle !== this._title) {
			this.setTitle(this._title, TitleEventSource.Process);
		}

		this._processManager.onProcessData(data => this._onProcessData(data));
	}

	private _onLineFeed(): void {
		const buffer = this._xterm!.buffer;
		const newLine = buffer.getLine(buffer.baseY + buffer.cursorY);
		if (newLine && !newLine.isWrapped) {
			this._sendLineData(buffer, buffer.baseY + buffer.cursorY - 1);
		}
	}

	private _onCursorMove(): void {
		const buffer = this._xterm!.buffer;
		this._sendLineData(buffer, buffer.baseY + buffer.cursorY);
	}

	private _onTitleChange(title: string): void {
		if (this.isTitleSetByProcess) {
			this.setTitle(title, TitleEventSource.Sequence);
		}
	}

	private _sendLineData(buffer: IBuffer, lineIndex: number): void {
		let line = buffer.getLine(lineIndex);
		if (!line) {
			return;
		}
		let lineData = line.translateToString(true);
		while (lineIndex > 0 && line.isWrapped) {
			line = buffer.getLine(--lineIndex);
			if (!line) {
				break;
			}
			lineData = line.translateToString(false) + lineData;
		}
		this._onLineData.fire(lineData);
	}

	private _onKey(key: string, ev: KeyboardEvent): void {
		const event = new StandardKeyboardEvent(ev);

		if (event.equals(KeyCode.Enter)) {
			this._updateProcessCwd();
		}
	}

	private async _onSelectionChange(): Promise<void> {
		if (this._configurationService.getValue('terminal.integrated.copyOnSelection')) {
			if (this.hasSelection()) {
				await this.copySelection();
			}
		}
	}

	@debounce(2000)
	private async _updateProcessCwd(): Promise<string> {
		// reset cwd if it has changed, so file based url paths can be resolved
		const cwd = await this.getCwd();
		if (cwd && this._linkHandler) {
			this._linkHandler.processCwd = cwd;
		}
		return cwd;
	}

	public updateConfig(): void {
		const config = this._configHelper.config;
		this._setCursorBlink(config.cursorBlinking);
		this._setCursorStyle(config.cursorStyle);
		this._setCommandsToSkipShell(config.commandsToSkipShell);
		this._setEnableBell(config.enableBell);
		this._safeSetOption('scrollback', config.scrollback);
		this._safeSetOption('macOptionIsMeta', config.macOptionIsMeta);
		this._safeSetOption('macOptionClickForcesSelection', config.macOptionClickForcesSelection);
		this._safeSetOption('rightClickSelectsWord', config.rightClickBehavior === 'selectWord');
		this._safeSetOption('rendererType', config.rendererType === 'auto' ? 'canvas' : config.rendererType);

		const editorOptions = this._configurationService.getValue<IEditorOptions>('editor');
		this._safeSetOption('fastScrollSensitivity', editorOptions.fastScrollSensitivity);
		this._safeSetOption('scrollSensitivity', editorOptions.mouseWheelScrollSensitivity);
	}

	public updateAccessibilitySupport(): void {
		const isEnabled = this._isScreenReaderOptimized();
		if (isEnabled) {
			this._navigationModeAddon = new NavigationModeAddon(this._terminalA11yTreeFocusContextKey);
			this._xterm!.loadAddon(this._navigationModeAddon);
		} else {
			this._navigationModeAddon?.dispose();
			this._navigationModeAddon = undefined;
		}
		this._xterm!.setOption('screenReaderMode', isEnabled);
	}

	private _setCursorBlink(blink: boolean): void {
		if (this._xterm && this._xterm.getOption('cursorBlink') !== blink) {
			this._xterm.setOption('cursorBlink', blink);
			this._xterm.refresh(0, this._xterm.rows - 1);
		}
	}

	private _setCursorStyle(style: string): void {
		if (this._xterm && this._xterm.getOption('cursorStyle') !== style) {
			// 'line' is used instead of bar in VS Code to be consistent with editor.cursorStyle
			const xtermOption = style === 'line' ? 'bar' : style;
			this._xterm.setOption('cursorStyle', xtermOption);
		}
	}

	private _setCommandsToSkipShell(commands: string[]): void {
		const excludeCommands = commands.filter(command => command[0] === '-').map(command => command.slice(1));
		this._skipTerminalCommands = DEFAULT_COMMANDS_TO_SKIP_SHELL.filter(defaultCommand => {
			return excludeCommands.indexOf(defaultCommand) === -1;
		}).concat(commands);
	}

	private _setEnableBell(isEnabled: boolean): void {
		if (this._xterm) {
			if (this._xterm.getOption('bellStyle') === 'sound') {
				if (!this._configHelper.config.enableBell) {
					this._xterm.setOption('bellStyle', 'none');
				}
			} else {
				if (this._configHelper.config.enableBell) {
					this._xterm.setOption('bellStyle', 'sound');
				}
			}
		}
	}

	private _safeSetOption(key: string, value: any): void {
		if (!this._xterm) {
			return;
		}

		if (this._xterm.getOption(key) !== value) {
			this._xterm.setOption(key, value);
		}
	}

	public layout(dimension: dom.Dimension): void {
		if (this.disableLayout) {
			return;
		}

		const terminalWidth = this._evaluateColsAndRows(dimension.width, dimension.height);
		if (!terminalWidth) {
			return;
		}

		if (this._xterm && this._xterm.element) {
			this._xterm.element.style.width = terminalWidth + 'px';
		}

		this._resize();
	}

	@debounce(50)
	private _resize(): void {
		let cols = this.cols;
		let rows = this.rows;

		if (this._xterm && this._xtermCore) {
			// Only apply these settings when the terminal is visible so that
			// the characters are measured correctly.
			if (this._isVisible) {
				const font = this._configHelper.getFont(this._xtermCore);
				const config = this._configHelper.config;
				this._safeSetOption('letterSpacing', font.letterSpacing);
				this._safeSetOption('lineHeight', font.lineHeight);
				this._safeSetOption('fontSize', font.fontSize);
				this._safeSetOption('fontFamily', font.fontFamily);
				this._safeSetOption('fontWeight', config.fontWeight);
				this._safeSetOption('fontWeightBold', config.fontWeightBold);
				this._safeSetOption('drawBoldTextInBrightColors', config.drawBoldTextInBrightColors);
			}

			if (isNaN(cols) || isNaN(rows)) {
				return;
			}

			if (cols !== this._xterm.cols || rows !== this._xterm.rows) {
				this._onDimensionsChanged.fire();
			}

			this._xterm.resize(cols, rows);
			TerminalInstance._lastKnownGridDimensions = { cols, rows };

			if (this._isVisible) {
				// HACK: Force the renderer to unpause by simulating an IntersectionObserver event.
				// This is to fix an issue where dragging the window to the top of the screen to
				// maximize on Windows/Linux would fire an event saying that the terminal was not
				// visible.
				if (this._xterm.getOption('rendererType') === 'canvas') {
					this._xtermCore._renderService._onIntersectionChange({ intersectionRatio: 1 });
					// HACK: Force a refresh of the screen to ensure links are refresh corrected.
					// This can probably be removed when the above hack is fixed in Chromium.
					this._xterm.refresh(0, this._xterm.rows - 1);
				}
			}
		}

		this._processManager.ptyProcessReady.then(() => this._processManager.setDimensions(cols, rows));
	}

	public setShellType(shellType: TerminalShellType) {
		this._shellType = shellType;
	}

	public setTitle(title: string | undefined, eventSource: TitleEventSource): void {
		if (!title) {
			return;
		}
		switch (eventSource) {
			case TitleEventSource.Process:
				title = path.basename(title);
				if (platform.isWindows) {
					// Remove the .exe extension
					title = title.split('.exe')[0];
				}
				break;
			case TitleEventSource.Api:
				// If the title has not been set by the API or the rename command, unregister the handler that
				// automatically updates the terminal name
				dispose(this._messageTitleDisposable);
				this._messageTitleDisposable = undefined;
				dispose(this._windowsShellHelper);
				this._windowsShellHelper = undefined;
				break;
		}
		const didTitleChange = title !== this._title;
		this._title = title;
		if (didTitleChange) {
			if (this._titleReadyComplete) {
				this._titleReadyComplete(title);
				this._titleReadyComplete = undefined;
			}
			this._onTitleChanged.fire(this);
		}
	}

	public waitForTitle(): Promise<string> {
		return this._titleReadyPromise;
	}

	public setDimensions(dimensions: ITerminalDimensions | undefined): void {
		this._dimensionsOverride = dimensions;
		this._resize();
	}

	private _setResolvedShellLaunchConfig(shellLaunchConfig: IShellLaunchConfig): void {
		this._shellLaunchConfig.args = shellLaunchConfig.args;
		this._shellLaunchConfig.cwd = shellLaunchConfig.cwd;
		this._shellLaunchConfig.executable = shellLaunchConfig.executable;
		this._shellLaunchConfig.env = shellLaunchConfig.env;
	}

	private _getXtermTheme(theme?: ITheme): any {
		if (!theme) {
			theme = this._themeService.getTheme();
		}

		const foregroundColor = theme.getColor(TERMINAL_FOREGROUND_COLOR);
		const backgroundColor = theme.getColor(TERMINAL_BACKGROUND_COLOR) || theme.getColor(PANEL_BACKGROUND);
		const cursorColor = theme.getColor(TERMINAL_CURSOR_FOREGROUND_COLOR) || foregroundColor;
		const cursorAccentColor = theme.getColor(TERMINAL_CURSOR_BACKGROUND_COLOR) || backgroundColor;
		const selectionColor = theme.getColor(TERMINAL_SELECTION_BACKGROUND_COLOR);

		return {
			background: backgroundColor ? backgroundColor.toString() : null,
			foreground: foregroundColor ? foregroundColor.toString() : null,
			cursor: cursorColor ? cursorColor.toString() : null,
			cursorAccent: cursorAccentColor ? cursorAccentColor.toString() : null,
			selection: selectionColor ? selectionColor.toString() : null,
			black: theme.getColor(ansiColorIdentifiers[0])!.toString(),
			red: theme.getColor(ansiColorIdentifiers[1])!.toString(),
			green: theme.getColor(ansiColorIdentifiers[2])!.toString(),
			yellow: theme.getColor(ansiColorIdentifiers[3])!.toString(),
			blue: theme.getColor(ansiColorIdentifiers[4])!.toString(),
			magenta: theme.getColor(ansiColorIdentifiers[5])!.toString(),
			cyan: theme.getColor(ansiColorIdentifiers[6])!.toString(),
			white: theme.getColor(ansiColorIdentifiers[7])!.toString(),
			brightBlack: theme.getColor(ansiColorIdentifiers[8])!.toString(),
			brightRed: theme.getColor(ansiColorIdentifiers[9])!.toString(),
			brightGreen: theme.getColor(ansiColorIdentifiers[10])!.toString(),
			brightYellow: theme.getColor(ansiColorIdentifiers[11])!.toString(),
			brightBlue: theme.getColor(ansiColorIdentifiers[12])!.toString(),
			brightMagenta: theme.getColor(ansiColorIdentifiers[13])!.toString(),
			brightCyan: theme.getColor(ansiColorIdentifiers[14])!.toString(),
			brightWhite: theme.getColor(ansiColorIdentifiers[15])!.toString()
		};
	}

	private _updateTheme(xterm: XTermTerminal, theme?: ITheme): void {
		xterm.setOption('theme', this._getXtermTheme(theme));
	}

	public async toggleEscapeSequenceLogging(): Promise<void> {
		const xterm = await this._xtermReadyPromise;
		const isDebug = xterm.getOption('logLevel') === 'debug';
		xterm.setOption('logLevel', isDebug ? 'info' : 'debug');
	}

	public getInitialCwd(): Promise<string> {
		return this._processManager.getInitialCwd();
	}

	public getCwd(): Promise<string> {
		return this._processManager.getCwd();
	}
}

registerThemingParticipant((theme: ITheme, collector: ICssStyleCollector) => {
	// Border
	const border = theme.getColor(activeContrastBorder);
	if (border) {
		collector.addRule(`
			.hc-black .monaco-workbench .panel.integrated-terminal .xterm.focus::before,
			.hc-black .monaco-workbench .panel.integrated-terminal .xterm:focus::before { border-color: ${border}; }`
		);
	}

	// Scrollbar
	const scrollbarSliderBackgroundColor = theme.getColor(scrollbarSliderBackground);
	if (scrollbarSliderBackgroundColor) {
		collector.addRule(`
			.monaco-workbench .panel.integrated-terminal .find-focused .xterm .xterm-viewport,
			.monaco-workbench .panel.integrated-terminal .xterm.focus .xterm-viewport,
			.monaco-workbench .panel.integrated-terminal .xterm:focus .xterm-viewport,
			.monaco-workbench .panel.integrated-terminal .xterm:hover .xterm-viewport { background-color: ${scrollbarSliderBackgroundColor} !important; }`
		);
	}

	const scrollbarSliderHoverBackgroundColor = theme.getColor(scrollbarSliderHoverBackground);
	if (scrollbarSliderHoverBackgroundColor) {
		collector.addRule(`.monaco-workbench .panel.integrated-terminal .xterm .xterm-viewport::-webkit-scrollbar-thumb:hover { background-color: ${scrollbarSliderHoverBackgroundColor}; }`);
	}

	const scrollbarSliderActiveBackgroundColor = theme.getColor(scrollbarSliderActiveBackground);
	if (scrollbarSliderActiveBackgroundColor) {
		collector.addRule(`.monaco-workbench .panel.integrated-terminal .xterm .xterm-viewport::-webkit-scrollbar-thumb:active { background-color: ${scrollbarSliderActiveBackgroundColor}; }`);
	}
});<|MERGE_RESOLUTION|>--- conflicted
+++ resolved
@@ -467,16 +467,10 @@
 			macOptionClickForcesSelection: config.macOptionClickForcesSelection,
 			rightClickSelectsWord: config.rightClickBehavior === 'selectWord',
 			fastScrollModifier: 'alt',
-<<<<<<< HEAD
-			fastScrollSensitivity,
-			// TODO: Guess whether to use canvas or dom better
-			rendererType: config.rendererType === 'auto' ? 'canvas' : config.rendererType,
-			allowTransparency: true
-=======
 			fastScrollSensitivity: editorOptions.fastScrollSensitivity,
 			scrollSensitivity: editorOptions.mouseWheelScrollSensitivity,
 			rendererType: config.rendererType === 'auto' ? 'canvas' : config.rendererType
->>>>>>> 90e887f8
+			allowTransparency: true
 		});
 		this._xterm = xterm;
 		this._xtermCore = (xterm as any)._core as XTermCore;
