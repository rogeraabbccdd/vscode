--- conflicted
+++ resolved
@@ -446,17 +446,11 @@
 			rightClickSelectsWord: config.rightClickBehavior === 'selectWord',
 			// TODO: Guess whether to use canvas or dom better
 			rendererType: config.rendererType === 'auto' ? 'canvas' : config.rendererType,
-<<<<<<< HEAD
-			allowTransparency: true,
-			// TODO: Remove this once the setting is removed upstream
-			experimentalCharAtlas: 'dynamic'
-=======
 			allowTransparency: true
 		});
 		this._terminalInstanceService.getXtermSearchConstructor().then(Addon => {
 			this._xtermSearch = new Addon();
 			this._xterm.loadAddon(this._xtermSearch);
->>>>>>> 77f386e3
 		});
 		if (this._shellLaunchConfig.initialText) {
 			this._xterm.writeln(this._shellLaunchConfig.initialText);
