/*---------------------------------------------------------------------------------------------
 *  Copyright (c) Microsoft Corporation. All rights reserved.
 *  Licensed under the MIT License. See License.txt in the project root for license information.
 *--------------------------------------------------------------------------------------------*/

import * as path from 'vs/base/common/path';
import * as dom from 'vs/base/browser/dom';
import { StandardKeyboardEvent } from 'vs/base/browser/keyboardEvent';
import { debounce } from 'vs/base/common/decorators';
import { Emitter, Event } from 'vs/base/common/event';
import { KeyCode } from 'vs/base/common/keyCodes';
import { IDisposable, dispose, Disposable } from 'vs/base/common/lifecycle';
import * as platform from 'vs/base/common/platform';
import { TabFocus } from 'vs/editor/common/config/commonEditorConfig';
import * as nls from 'vs/nls';
import { IClipboardService } from 'vs/platform/clipboard/common/clipboardService';
import { ConfigurationTarget, IConfigurationService } from 'vs/platform/configuration/common/configuration';
import { IContextKey, IContextKeyService } from 'vs/platform/contextkey/common/contextkey';
import { IInstantiationService } from 'vs/platform/instantiation/common/instantiation';
import { IKeybindingService } from 'vs/platform/keybinding/common/keybinding';
import { ILogService } from 'vs/platform/log/common/log';
import { INotificationService, IPromptChoice, Severity } from 'vs/platform/notification/common/notification';
import { IStorageService, StorageScope } from 'vs/platform/storage/common/storage';
import { activeContrastBorder, scrollbarSliderActiveBackground, scrollbarSliderBackground, scrollbarSliderHoverBackground } from 'vs/platform/theme/common/colorRegistry';
import { ICssStyleCollector, ITheme, IThemeService, registerThemingParticipant } from 'vs/platform/theme/common/themeService';
import { PANEL_BACKGROUND } from 'vs/workbench/common/theme';
import { TerminalWidgetManager } from 'vs/workbench/contrib/terminal/browser/terminalWidgetManager';
import { IShellLaunchConfig, ITerminalDimensions, ITerminalProcessManager, KEYBINDING_CONTEXT_TERMINAL_TEXT_SELECTED, NEVER_MEASURE_RENDER_TIME_STORAGE_KEY, ProcessState, TERMINAL_PANEL_ID, IWindowsShellHelper, SHELL_PATH_INVALID_EXIT_CODE, SHELL_PATH_DIRECTORY_EXIT_CODE, SHELL_CWD_INVALID_EXIT_CODE, KEYBINDING_CONTEXT_TERMINAL_A11Y_TREE_FOCUS, INavigationMode, TitleEventSource, TERMINAL_COMMAND_ID, LEGACY_CONSOLE_MODE_EXIT_CODE } from 'vs/workbench/contrib/terminal/common/terminal';
import { ansiColorIdentifiers, TERMINAL_BACKGROUND_COLOR, TERMINAL_CURSOR_BACKGROUND_COLOR, TERMINAL_CURSOR_FOREGROUND_COLOR, TERMINAL_FOREGROUND_COLOR, TERMINAL_SELECTION_BACKGROUND_COLOR } from 'vs/workbench/contrib/terminal/common/terminalColorRegistry';
import { TerminalConfigHelper } from 'vs/workbench/contrib/terminal/browser/terminalConfigHelper';
import { TerminalLinkHandler } from 'vs/workbench/contrib/terminal/browser/terminalLinkHandler';
import { IPanelService } from 'vs/workbench/services/panel/common/panelService';
import { IAccessibilityService, AccessibilitySupport } from 'vs/platform/accessibility/common/accessibility';
import { ITerminalInstanceService, ITerminalInstance, TerminalShellType } from 'vs/workbench/contrib/terminal/browser/terminal';
import { TerminalProcessManager } from 'vs/workbench/contrib/terminal/browser/terminalProcessManager';
import { Terminal as XTermTerminal, IBuffer, ITerminalAddon } from 'xterm';
import { SearchAddon, ISearchOptions } from 'xterm-addon-search';
import { CommandTrackerAddon } from 'vs/workbench/contrib/terminal/browser/addons/commandTrackerAddon';
import { NavigationModeAddon } from 'vs/workbench/contrib/terminal/browser/addons/navigationModeAddon';
import { XTermCore } from 'vs/workbench/contrib/terminal/browser/xterm-private';
import { IEditorOptions } from 'vs/editor/common/config/editorOptions';
import { IOpenerService } from 'vs/platform/opener/common/opener';

// How long in milliseconds should an average frame take to render for a notification to appear
// which suggests the fallback DOM-based renderer
const SLOW_CANVAS_RENDER_THRESHOLD = 50;
const NUMBER_OF_FRAMES_TO_MEASURE = 20;

export const DEFAULT_COMMANDS_TO_SKIP_SHELL: string[] = [
	TERMINAL_COMMAND_ID.CLEAR_SELECTION,
	TERMINAL_COMMAND_ID.CLEAR,
	TERMINAL_COMMAND_ID.COPY_SELECTION,
	TERMINAL_COMMAND_ID.DELETE_TO_LINE_START,
	TERMINAL_COMMAND_ID.DELETE_WORD_LEFT,
	TERMINAL_COMMAND_ID.DELETE_WORD_RIGHT,
	TERMINAL_COMMAND_ID.FIND_WIDGET_FOCUS,
	TERMINAL_COMMAND_ID.FIND_WIDGET_HIDE,
	TERMINAL_COMMAND_ID.FIND_NEXT,
	TERMINAL_COMMAND_ID.FIND_PREVIOUS,
	TERMINAL_COMMAND_ID.TOGGLE_FIND_REGEX,
	TERMINAL_COMMAND_ID.TOGGLE_FIND_WHOLE_WORD,
	TERMINAL_COMMAND_ID.TOGGLE_FIND_CASE_SENSITIVE,
	TERMINAL_COMMAND_ID.FOCUS_NEXT_PANE,
	TERMINAL_COMMAND_ID.FOCUS_NEXT,
	TERMINAL_COMMAND_ID.FOCUS_PREVIOUS_PANE,
	TERMINAL_COMMAND_ID.FOCUS_PREVIOUS,
	TERMINAL_COMMAND_ID.FOCUS,
	TERMINAL_COMMAND_ID.KILL,
	TERMINAL_COMMAND_ID.MOVE_TO_LINE_END,
	TERMINAL_COMMAND_ID.MOVE_TO_LINE_START,
	TERMINAL_COMMAND_ID.NEW_IN_ACTIVE_WORKSPACE,
	TERMINAL_COMMAND_ID.NEW,
	TERMINAL_COMMAND_ID.PASTE,
	TERMINAL_COMMAND_ID.RESIZE_PANE_DOWN,
	TERMINAL_COMMAND_ID.RESIZE_PANE_LEFT,
	TERMINAL_COMMAND_ID.RESIZE_PANE_RIGHT,
	TERMINAL_COMMAND_ID.RESIZE_PANE_UP,
	TERMINAL_COMMAND_ID.RUN_ACTIVE_FILE,
	TERMINAL_COMMAND_ID.RUN_SELECTED_TEXT,
	TERMINAL_COMMAND_ID.SCROLL_DOWN_LINE,
	TERMINAL_COMMAND_ID.SCROLL_DOWN_PAGE,
	TERMINAL_COMMAND_ID.SCROLL_TO_BOTTOM,
	TERMINAL_COMMAND_ID.SCROLL_TO_NEXT_COMMAND,
	TERMINAL_COMMAND_ID.SCROLL_TO_PREVIOUS_COMMAND,
	TERMINAL_COMMAND_ID.SCROLL_TO_TOP,
	TERMINAL_COMMAND_ID.SCROLL_UP_LINE,
	TERMINAL_COMMAND_ID.SCROLL_UP_PAGE,
	TERMINAL_COMMAND_ID.SEND_SEQUENCE,
	TERMINAL_COMMAND_ID.SELECT_ALL,
	TERMINAL_COMMAND_ID.SELECT_TO_NEXT_COMMAND,
	TERMINAL_COMMAND_ID.SELECT_TO_NEXT_LINE,
	TERMINAL_COMMAND_ID.SELECT_TO_PREVIOUS_COMMAND,
	TERMINAL_COMMAND_ID.SELECT_TO_PREVIOUS_LINE,
	TERMINAL_COMMAND_ID.SPLIT_IN_ACTIVE_WORKSPACE,
	TERMINAL_COMMAND_ID.SPLIT,
	TERMINAL_COMMAND_ID.TOGGLE,
	TERMINAL_COMMAND_ID.NAVIGATION_MODE_EXIT,
	TERMINAL_COMMAND_ID.NAVIGATION_MODE_FOCUS_NEXT,
	TERMINAL_COMMAND_ID.NAVIGATION_MODE_FOCUS_PREVIOUS,
	'editor.action.toggleTabFocusMode',
	'workbench.action.quickOpen',
	'workbench.action.quickOpenPreviousEditor',
	'workbench.action.showCommands',
	'workbench.action.tasks.build',
	'workbench.action.tasks.restartTask',
	'workbench.action.tasks.runTask',
	'workbench.action.tasks.reRunTask',
	'workbench.action.tasks.showLog',
	'workbench.action.tasks.showTasks',
	'workbench.action.tasks.terminate',
	'workbench.action.tasks.test',
	'workbench.action.toggleFullScreen',
	'workbench.action.terminal.focusAtIndex1',
	'workbench.action.terminal.focusAtIndex2',
	'workbench.action.terminal.focusAtIndex3',
	'workbench.action.terminal.focusAtIndex4',
	'workbench.action.terminal.focusAtIndex5',
	'workbench.action.terminal.focusAtIndex6',
	'workbench.action.terminal.focusAtIndex7',
	'workbench.action.terminal.focusAtIndex8',
	'workbench.action.terminal.focusAtIndex9',
	'workbench.action.focusSecondEditorGroup',
	'workbench.action.focusThirdEditorGroup',
	'workbench.action.focusFourthEditorGroup',
	'workbench.action.focusFifthEditorGroup',
	'workbench.action.focusSixthEditorGroup',
	'workbench.action.focusSeventhEditorGroup',
	'workbench.action.focusEighthEditorGroup',
	'workbench.action.nextPanelView',
	'workbench.action.previousPanelView',
	'workbench.action.nextSideBarView',
	'workbench.action.previousSideBarView',
	'workbench.action.debug.start',
	'workbench.action.debug.stop',
	'workbench.action.debug.run',
	'workbench.action.debug.restart',
	'workbench.action.debug.continue',
	'workbench.action.debug.pause',
	'workbench.action.debug.stepInto',
	'workbench.action.debug.stepOut',
	'workbench.action.debug.stepOver',
	'workbench.action.nextEditor',
	'workbench.action.previousEditor',
	'workbench.action.nextEditorInGroup',
	'workbench.action.previousEditorInGroup',
	'workbench.action.openNextRecentlyUsedEditor',
	'workbench.action.openPreviousRecentlyUsedEditor',
	'workbench.action.openNextRecentlyUsedEditorInGroup',
	'workbench.action.openPreviousRecentlyUsedEditorInGroup',
	'workbench.action.quickOpenNextRecentlyUsedEditor',
	'workbench.action.quickOpenPreviousRecentlyUsedEditor',
	'workbench.action.quickOpenNextRecentlyUsedEditorInGroup',
	'workbench.action.quickOpenPreviousRecentlyUsedEditorInGroup',
	'workbench.action.focusActiveEditorGroup',
	'workbench.action.focusFirstEditorGroup',
	'workbench.action.focusLastEditorGroup',
	'workbench.action.firstEditorInGroup',
	'workbench.action.lastEditorInGroup',
	'workbench.action.navigateUp',
	'workbench.action.navigateDown',
	'workbench.action.navigateRight',
	'workbench.action.navigateLeft',
	'workbench.action.togglePanel',
	'workbench.action.quickOpenView',
	'workbench.action.toggleMaximizedPanel'
];

let xtermConstructor: Promise<typeof XTermTerminal> | undefined;

interface ICanvasDimensions {
	width: number;
	height: number;
}

interface IGridDimensions {
	cols: number;
	rows: number;
}

export class TerminalInstance extends Disposable implements ITerminalInstance {
	private static readonly EOL_REGEX = /\r?\n/g;

	private static _lastKnownCanvasDimensions: ICanvasDimensions | undefined;
	private static _lastKnownGridDimensions: IGridDimensions | undefined;
	private static _idCounter = 1;

	private _processManager!: ITerminalProcessManager;
	private _pressAnyKeyToCloseListener: IDisposable | undefined;

	private _id: number;
	private _isExiting: boolean;
	private _hadFocusOnExit: boolean;
	private _isVisible: boolean;
	private _isDisposed: boolean;
	private _exitCode: number | undefined;
	private _skipTerminalCommands: string[];
	private _shellType: TerminalShellType;
	private _title: string = '';
	private _wrapperElement: (HTMLElement & { xterm?: XTermTerminal }) | undefined;
	private _xterm: XTermTerminal | undefined;
	private _xtermCore: XTermCore | undefined;
	private _xtermSearch: SearchAddon | undefined;
	private _xtermElement: HTMLDivElement | undefined;
	private _terminalHasTextContextKey: IContextKey<boolean>;
	private _terminalA11yTreeFocusContextKey: IContextKey<boolean>;
	private _cols: number = 0;
	private _rows: number = 0;
	private _dimensionsOverride: ITerminalDimensions | undefined;
	private _windowsShellHelper: IWindowsShellHelper | undefined;
	private _xtermReadyPromise: Promise<XTermTerminal>;
	private _titleReadyPromise: Promise<string>;
	private _titleReadyComplete: ((title: string) => any) | undefined;

	private _messageTitleDisposable: IDisposable | undefined;

	private _widgetManager: TerminalWidgetManager | undefined;
	private _linkHandler: TerminalLinkHandler | undefined;
	private _commandTrackerAddon: CommandTrackerAddon | undefined;
	private _navigationModeAddon: INavigationMode & ITerminalAddon | undefined;

	public disableLayout: boolean;
	public get id(): number { return this._id; }
	public get cols(): number {
		if (this._dimensionsOverride && this._dimensionsOverride.cols) {
			return Math.min(Math.max(this._dimensionsOverride.cols, 2), this._cols);
		}
		return this._cols;
	}
	public get rows(): number {
		if (this._dimensionsOverride && this._dimensionsOverride.rows) {
			return Math.min(Math.max(this._dimensionsOverride.rows, 2), this._rows);
		}
		return this._rows;
	}
	public get maxCols(): number { return this._cols; }
	public get maxRows(): number { return this._rows; }
	// TODO: Ideally processId would be merged into processReady
	public get processId(): number | undefined { return this._processManager.shellProcessId; }
	// TODO: How does this work with detached processes?
	// TODO: Should this be an event as it can fire twice?
	public get processReady(): Promise<void> { return this._processManager.ptyProcessReady; }
	public get exitCode(): number | undefined { return this._exitCode; }
	public get title(): string { return this._title; }
	public get hadFocusOnExit(): boolean { return this._hadFocusOnExit; }
	public get isTitleSetByProcess(): boolean { return !!this._messageTitleDisposable; }
	public get shellLaunchConfig(): IShellLaunchConfig { return this._shellLaunchConfig; }
	public get shellType(): TerminalShellType { return this._shellType; }
	public get commandTracker(): CommandTrackerAddon | undefined { return this._commandTrackerAddon; }
	public get navigationMode(): INavigationMode | undefined { return this._navigationModeAddon; }

	private readonly _onExit = new Emitter<number | undefined>();
	public get onExit(): Event<number | undefined> { return this._onExit.event; }
	private readonly _onDisposed = new Emitter<ITerminalInstance>();
	public get onDisposed(): Event<ITerminalInstance> { return this._onDisposed.event; }
	private readonly _onFocused = new Emitter<ITerminalInstance>();
	public get onFocused(): Event<ITerminalInstance> { return this._onFocused.event; }
	private readonly _onProcessIdReady = new Emitter<ITerminalInstance>();
	public get onProcessIdReady(): Event<ITerminalInstance> { return this._onProcessIdReady.event; }
	private readonly _onTitleChanged = new Emitter<ITerminalInstance>();
	public get onTitleChanged(): Event<ITerminalInstance> { return this._onTitleChanged.event; }
	private readonly _onData = new Emitter<string>();
	public get onData(): Event<string> { return this._onData.event; }
	private readonly _onLineData = new Emitter<string>();
	public get onLineData(): Event<string> { return this._onLineData.event; }
	private readonly _onRequestExtHostProcess = new Emitter<ITerminalInstance>();
	public get onRequestExtHostProcess(): Event<ITerminalInstance> { return this._onRequestExtHostProcess.event; }
	private readonly _onDimensionsChanged = new Emitter<void>();
	public get onDimensionsChanged(): Event<void> { return this._onDimensionsChanged.event; }
	private readonly _onMaximumDimensionsChanged = new Emitter<void>();
	public get onMaximumDimensionsChanged(): Event<void> { return this._onMaximumDimensionsChanged.event; }
	private readonly _onFocus = new Emitter<ITerminalInstance>();
	public get onFocus(): Event<ITerminalInstance> { return this._onFocus.event; }

	public constructor(
		private readonly _terminalFocusContextKey: IContextKey<boolean>,
		private readonly _configHelper: TerminalConfigHelper,
		private _container: HTMLElement | undefined,
		private _shellLaunchConfig: IShellLaunchConfig,
		@ITerminalInstanceService private readonly _terminalInstanceService: ITerminalInstanceService,
		@IContextKeyService private readonly _contextKeyService: IContextKeyService,
		@IKeybindingService private readonly _keybindingService: IKeybindingService,
		@INotificationService private readonly _notificationService: INotificationService,
		@IPanelService private readonly _panelService: IPanelService,
		@IInstantiationService private readonly _instantiationService: IInstantiationService,
		@IClipboardService private readonly _clipboardService: IClipboardService,
		@IThemeService private readonly _themeService: IThemeService,
		@IConfigurationService private readonly _configurationService: IConfigurationService,
		@ILogService private readonly _logService: ILogService,
		@IStorageService private readonly _storageService: IStorageService,
		@IAccessibilityService private readonly _accessibilityService: IAccessibilityService,
		@IOpenerService private readonly _openerService: IOpenerService
	) {
		super();

		this._skipTerminalCommands = [];
		this._isExiting = false;
		this._hadFocusOnExit = false;
		this._isVisible = false;
		this._isDisposed = false;
		this._id = TerminalInstance._idCounter++;

		this._titleReadyPromise = new Promise<string>(c => {
			this._titleReadyComplete = c;
		});

		this._terminalHasTextContextKey = KEYBINDING_CONTEXT_TERMINAL_TEXT_SELECTED.bindTo(this._contextKeyService);
		this._terminalA11yTreeFocusContextKey = KEYBINDING_CONTEXT_TERMINAL_A11Y_TREE_FOCUS.bindTo(this._contextKeyService);
		this.disableLayout = false;

		this._logService.trace(`terminalInstance#ctor (id: ${this.id})`, this._shellLaunchConfig);

		this._initDimensions();
		this._createProcess();

		this._xtermReadyPromise = this._createXterm();
		this._xtermReadyPromise.then(() => {
			// Only attach xterm.js to the DOM if the terminal panel has been opened before.
			if (_container) {
				this._attachToElement(_container);
			}
		});

		this.addDisposable(this._configurationService.onDidChangeConfiguration(e => {
			if (e.affectsConfiguration('terminal.integrated') || e.affectsConfiguration('editor.fastScrollSensitivity') || e.affectsConfiguration('editor.mouseWheelScrollSensitivity')) {
				this.updateConfig();
				// HACK: Trigger another async layout to ensure xterm's CharMeasure is ready to use,
				// this hack can be removed when https://github.com/xtermjs/xterm.js/issues/702 is
				// supported.
				this.setVisible(this._isVisible);
			}
			if (e.affectsConfiguration('editor.accessibilitySupport')) {
				this.updateAccessibilitySupport();
			}
		}));
	}

	public addDisposable(disposable: IDisposable): void {
		this._register(disposable);
	}

	private _initDimensions(): void {
		// The terminal panel needs to have been created
		if (!this._container) {
			return;
		}

		const computedStyle = window.getComputedStyle(this._container.parentElement!);
		const width = parseInt(computedStyle.getPropertyValue('width').replace('px', ''), 10);
		const height = parseInt(computedStyle.getPropertyValue('height').replace('px', ''), 10);
		this._evaluateColsAndRows(width, height);
	}

	/**
	 * Evaluates and sets the cols and rows of the terminal if possible.
	 * @param width The width of the container.
	 * @param height The height of the container.
	 * @return The terminal's width if it requires a layout.
	 */
	private _evaluateColsAndRows(width: number, height: number): number | null {
		// Ignore if dimensions are undefined or 0
		if (!width || !height) {
			this._setLastKnownColsAndRows();
			return null;
		}

		const dimension = this._getDimension(width, height);
		if (!dimension) {
			this._setLastKnownColsAndRows();
			return null;
		}

		const font = this._configHelper.getFont(this._xtermCore);
		if (!font.charWidth || !font.charHeight) {
			this._setLastKnownColsAndRows();
			return null;
		}

		// Because xterm.js converts from CSS pixels to actual pixels through
		// the use of canvas, window.devicePixelRatio needs to be used here in
		// order to be precise. font.charWidth/charHeight alone as insufficient
		// when window.devicePixelRatio changes.
		const scaledWidthAvailable = dimension.width * window.devicePixelRatio;

		const scaledCharWidth = font.charWidth * window.devicePixelRatio + font.letterSpacing;
		const newCols = Math.max(Math.floor(scaledWidthAvailable / scaledCharWidth), 1);

		const scaledHeightAvailable = dimension.height * window.devicePixelRatio;
		const scaledCharHeight = Math.ceil(font.charHeight * window.devicePixelRatio);
		const scaledLineHeight = Math.floor(scaledCharHeight * font.lineHeight);
		const newRows = Math.max(Math.floor(scaledHeightAvailable / scaledLineHeight), 1);

		if (this._cols !== newCols || this._rows !== newRows) {
			this._cols = newCols;
			this._rows = newRows;
			this._fireMaximumDimensionsChanged();
		}

		return dimension.width;
	}

	private _setLastKnownColsAndRows(): void {
		if (TerminalInstance._lastKnownGridDimensions) {
			this._cols = TerminalInstance._lastKnownGridDimensions.cols;
			this._rows = TerminalInstance._lastKnownGridDimensions.rows;
		}
	}

	@debounce(50)
	private _fireMaximumDimensionsChanged(): void {
		this._onMaximumDimensionsChanged.fire();
	}

	private _getDimension(width: number, height: number): ICanvasDimensions | undefined {
		// The font needs to have been initialized
		const font = this._configHelper.getFont(this._xtermCore);
		if (!font || !font.charWidth || !font.charHeight) {
			return undefined;
		}

		// The panel is minimized
		if (!this._isVisible) {
			return TerminalInstance._lastKnownCanvasDimensions;
		}

		if (!this._wrapperElement) {
			return undefined;
		}

		const wrapperElementStyle = getComputedStyle(this._wrapperElement);
		const marginLeft = parseInt(wrapperElementStyle.marginLeft!.split('px')[0], 10);
		const marginRight = parseInt(wrapperElementStyle.marginRight!.split('px')[0], 10);
		const bottom = parseInt(wrapperElementStyle.bottom!.split('px')[0], 10);

		const innerWidth = width - marginLeft - marginRight;
		const innerHeight = height - bottom - 1;

		TerminalInstance._lastKnownCanvasDimensions = new dom.Dimension(innerWidth, innerHeight);
		return TerminalInstance._lastKnownCanvasDimensions;
	}

	private async _getXtermConstructor(): Promise<typeof XTermTerminal> {
		if (xtermConstructor) {
			return xtermConstructor;
		}
		xtermConstructor = new Promise<typeof XTermTerminal>(async (resolve) => {
			const Terminal = await this._terminalInstanceService.getXtermConstructor();
			// Localize strings
			Terminal.strings.promptLabel = nls.localize('terminal.integrated.a11yPromptLabel', 'Terminal input');
			Terminal.strings.tooMuchOutput = nls.localize('terminal.integrated.a11yTooMuchOutput', 'Too much output to announce, navigate to rows manually to read');
			resolve(Terminal);
		});
		return xtermConstructor;
	}

	/**
	 * Create xterm.js instance and attach data listeners.
	 */
	protected async _createXterm(): Promise<XTermTerminal> {
		const Terminal = await this._getXtermConstructor();
		const font = this._configHelper.getFont(undefined, true);
		const config = this._configHelper.config;
		const editorOptions = this._configurationService.getValue<IEditorOptions>('editor');

		const xterm = new Terminal({
			scrollback: config.scrollback,
			theme: this._getXtermTheme(),
			drawBoldTextInBrightColors: config.drawBoldTextInBrightColors,
			fontFamily: font.fontFamily,
			fontWeight: config.fontWeight,
			fontWeightBold: config.fontWeightBold,
			fontSize: font.fontSize,
			letterSpacing: font.letterSpacing,
			lineHeight: font.lineHeight,
			minimumContrastRatio: config.minimumContrastRatio,
			bellStyle: config.enableBell ? 'sound' : 'none',
			macOptionIsMeta: config.macOptionIsMeta,
			macOptionClickForcesSelection: config.macOptionClickForcesSelection,
			rightClickSelectsWord: config.rightClickBehavior === 'selectWord',
			fastScrollModifier: 'alt',
			fastScrollSensitivity: editorOptions.fastScrollSensitivity,
			scrollSensitivity: editorOptions.mouseWheelScrollSensitivity,
			rendererType: config.rendererType === 'auto' || config.rendererType === 'experimentalWebgl' ? 'canvas' : config.rendererType,
<<<<<<< HEAD
			wordSeparator: ' ()[]{}\',:;"`',
			allowTransparency: true
=======
			wordSeparator: ' ()[]{}\',"`'
>>>>>>> e107e5c5
		});
		this._xterm = xterm;
		this._xtermCore = (xterm as any)._core as XTermCore;
		this.updateAccessibilitySupport();
		this._terminalInstanceService.getXtermSearchConstructor().then(Addon => {
			this._xtermSearch = new Addon();
			xterm.loadAddon(this._xtermSearch);
		});
		if (this._shellLaunchConfig.initialText) {
			this._xterm.writeln(this._shellLaunchConfig.initialText);
		}
		this._xterm.onLineFeed(() => this._onLineFeed());
		this._xterm.onKey(e => this._onKey(e.key, e.domEvent));
		this._xterm.onSelectionChange(async () => this._onSelectionChange());

		this._processManager.onProcessData(data => this._onProcessData(data));
		this._xterm.onData(data => this._processManager.write(data));
		this.processReady.then(async () => {
			if (this._linkHandler) {
				this._linkHandler.processCwd = await this._processManager.getInitialCwd();
			}
		});
		// Init winpty compat and link handler after process creation as they rely on the
		// underlying process OS
		this._processManager.onProcessReady(() => {
			if (this._processManager.os === platform.OperatingSystem.Windows) {
				xterm.setOption('windowsMode', true);
				// Force line data to be sent when the cursor is moved, the main purpose for
				// this is because ConPTY will often not do a line feed but instead move the
				// cursor, in which case we still want to send the current line's data to tasks.
				xterm.parser.addCsiHandler({ final: 'H' }, () => {
					this._onCursorMove();
					return false;
				});
			}
			this._linkHandler = this._instantiationService.createInstance(TerminalLinkHandler, xterm, this._processManager, this._configHelper);
		});

		this._commandTrackerAddon = new CommandTrackerAddon();
		this._xterm.loadAddon(this._commandTrackerAddon);
		this._register(this._themeService.onThemeChange(theme => this._updateTheme(xterm, theme)));

		return xterm;
	}

	private _isScreenReaderOptimized(): boolean {
		const detected = this._accessibilityService.getAccessibilitySupport() === AccessibilitySupport.Enabled;
		const config = this._configurationService.getValue('editor.accessibilitySupport');
		return config === 'on' || (config === 'auto' && detected);
	}

	public reattachToElement(container: HTMLElement): void {
		if (!this._wrapperElement) {
			throw new Error('The terminal instance has not been attached to a container yet');
		}

		this._wrapperElement.parentNode?.removeChild(this._wrapperElement);
		this._container = container;
		this._container.appendChild(this._wrapperElement);
	}

	public attachToElement(container: HTMLElement): void {
		// The container did not change, do nothing
		if (this._container === container) {
			return;
		}

		// Attach has not occured yet
		if (!this._wrapperElement) {
			this._attachToElement(container);
			return;
		}

		// The container changed, reattach
		this._container?.removeChild(this._wrapperElement);
		this._container = container;
		this._container.appendChild(this._wrapperElement);
	}

	public _attachToElement(container: HTMLElement): void {
		this._xtermReadyPromise.then(xterm => {
			if (this._wrapperElement) {
				throw new Error('The terminal instance has already been attached to a container');
			}

			this._container = container;
			this._wrapperElement = document.createElement('div');
			dom.addClass(this._wrapperElement, 'terminal-wrapper');
			this._xtermElement = document.createElement('div');

			// Attach the xterm object to the DOM, exposing it to the smoke tests
			this._wrapperElement.xterm = this._xterm;

			this._wrapperElement.appendChild(this._xtermElement);
			this._container.appendChild(this._wrapperElement);
			xterm.open(this._xtermElement);
			if (this._configHelper.config.rendererType === 'experimentalWebgl') {
				this._terminalInstanceService.getXtermWebglConstructor().then(Addon => {
					xterm.loadAddon(new Addon());
				});
			}

			if (!xterm.element || !xterm.textarea) {
				throw new Error('xterm elements not set after open');
			}

			xterm.textarea.addEventListener('focus', () => this._onFocus.fire(this));
			xterm.attachCustomKeyEventHandler((event: KeyboardEvent): boolean => {
				// Disable all input if the terminal is exiting
				if (this._isExiting) {
					return false;
				}

				// Skip processing by xterm.js of keyboard events that resolve to commands described
				// within commandsToSkipShell
				const standardKeyboardEvent = new StandardKeyboardEvent(event);
				const resolveResult = this._keybindingService.softDispatch(standardKeyboardEvent, standardKeyboardEvent.target);
				// Respect chords if the allowChords setting is set and it's not Escape. Escape is
				// handled specially for Zen Mode's Escape, Escape chord, plus it's important in
				// terminals generally
				const allowChords = resolveResult && resolveResult.enterChord && this._configHelper.config.allowChords && event.key !== 'Escape';
				if (allowChords || resolveResult && this._skipTerminalCommands.some(k => k === resolveResult.commandId)) {
					event.preventDefault();
					return false;
				}

				// If tab focus mode is on, tab is not passed to the terminal
				if (TabFocus.getTabFocusMode() && event.keyCode === 9) {
					return false;
				}

				// Always have alt+F4 skip the terminal on Windows and allow it to be handled by the
				// system
				if (platform.isWindows && event.altKey && event.key === 'F4' && !event.ctrlKey) {
					return false;
				}

				return true;
			});
			this._register(dom.addDisposableListener(xterm.element, 'mousedown', () => {
				// We need to listen to the mouseup event on the document since the user may release
				// the mouse button anywhere outside of _xterm.element.
				const listener = dom.addDisposableListener(document, 'mouseup', () => {
					// Delay with a setTimeout to allow the mouseup to propagate through the DOM
					// before evaluating the new selection state.
					setTimeout(() => this._refreshSelectionContextKey(), 0);
					listener.dispose();
				});
			}));

			// xterm.js currently drops selection on keyup as we need to handle this case.
			this._register(dom.addDisposableListener(xterm.element, 'keyup', () => {
				// Wait until keyup has propagated through the DOM before evaluating
				// the new selection state.
				setTimeout(() => this._refreshSelectionContextKey(), 0);
			}));

			const xtermHelper: HTMLElement = <HTMLElement>xterm.element.querySelector('.xterm-helpers');
			const focusTrap: HTMLElement = document.createElement('div');
			focusTrap.setAttribute('tabindex', '0');
			dom.addClass(focusTrap, 'focus-trap');
			this._register(dom.addDisposableListener(focusTrap, 'focus', () => {
				let currentElement = focusTrap;
				while (!dom.hasClass(currentElement, 'part')) {
					currentElement = currentElement.parentElement!;
				}
				const hidePanelElement = <HTMLElement>currentElement.querySelector('.hide-panel-action');
				hidePanelElement.focus();
			}));
			xtermHelper.insertBefore(focusTrap, xterm.textarea);

			this._register(dom.addDisposableListener(xterm.textarea, 'focus', () => {
				this._terminalFocusContextKey.set(true);
				this._onFocused.fire(this);
			}));
			this._register(dom.addDisposableListener(xterm.textarea, 'blur', () => {
				this._terminalFocusContextKey.reset();
				this._refreshSelectionContextKey();
			}));
			this._register(dom.addDisposableListener(xterm.element, 'focus', () => {
				this._terminalFocusContextKey.set(true);
			}));
			this._register(dom.addDisposableListener(xterm.element, 'blur', () => {
				this._terminalFocusContextKey.reset();
				this._refreshSelectionContextKey();
			}));

			const widgetManager = new TerminalWidgetManager(this._wrapperElement, this._openerService);
			this._widgetManager = widgetManager;
			this._processManager.onProcessReady(() => this._linkHandler?.setWidgetManager(widgetManager));

			const computedStyle = window.getComputedStyle(this._container);
			const width = parseInt(computedStyle.getPropertyValue('width').replace('px', ''), 10);
			const height = parseInt(computedStyle.getPropertyValue('height').replace('px', ''), 10);
			this.layout(new dom.Dimension(width, height));
			this.setVisible(this._isVisible);
			this.updateConfig();

			// If IShellLaunchConfig.waitOnExit was true and the process finished before the terminal
			// panel was initialized.
			if (xterm.getOption('disableStdin')) {
				this._attachPressAnyKeyToCloseListener(xterm);
			}

			const neverMeasureRenderTime = this._storageService.getBoolean(NEVER_MEASURE_RENDER_TIME_STORAGE_KEY, StorageScope.GLOBAL, false);
			if (!neverMeasureRenderTime && this._configHelper.config.rendererType === 'auto') {
				this._measureRenderTime();
			}
		});
	}

	private async _measureRenderTime(): Promise<void> {
		await this._xtermReadyPromise;
		const frameTimes: number[] = [];
		const textRenderLayer = this._xtermCore!._renderService._renderer._renderLayers[0];
		const originalOnGridChanged = textRenderLayer.onGridChanged;

		const evaluateCanvasRenderer = () => {
			// Discard first frame time as it's normal to take longer
			frameTimes.shift();

			const medianTime = frameTimes.sort((a, b) => a - b)[Math.floor(frameTimes.length / 2)];
			if (medianTime > SLOW_CANVAS_RENDER_THRESHOLD) {
				const promptChoices: IPromptChoice[] = [
					{
						label: nls.localize('yes', "Yes"),
						run: () => this._configurationService.updateValue('terminal.integrated.rendererType', 'dom', ConfigurationTarget.USER)
					} as IPromptChoice,
					{
						label: nls.localize('no', "No"),
						run: () => { }
					} as IPromptChoice,
					{
						label: nls.localize('dontShowAgain', "Don't Show Again"),
						isSecondary: true,
						run: () => this._storageService.store(NEVER_MEASURE_RENDER_TIME_STORAGE_KEY, true, StorageScope.GLOBAL)
					} as IPromptChoice
				];
				this._notificationService.prompt(
					Severity.Warning,
					nls.localize('terminal.slowRendering', 'The standard renderer for the integrated terminal appears to be slow on your computer. Would you like to switch to the alternative DOM-based renderer which may improve performance? [Read more about terminal settings](https://code.visualstudio.com/docs/editor/integrated-terminal#_changing-how-the-terminal-is-rendered).'),
					promptChoices
				);
			}
		};

		textRenderLayer.onGridChanged = (terminal: XTermTerminal, firstRow: number, lastRow: number) => {
			const startTime = performance.now();
			originalOnGridChanged.call(textRenderLayer, terminal, firstRow, lastRow);
			frameTimes.push(performance.now() - startTime);
			if (frameTimes.length === NUMBER_OF_FRAMES_TO_MEASURE) {
				evaluateCanvasRenderer();
				// Restore original function
				textRenderLayer.onGridChanged = originalOnGridChanged;
			}
		};
	}

	public registerLinkMatcher(regex: RegExp, handler: (url: string) => void, matchIndex?: number, validationCallback?: (uri: string, callback: (isValid: boolean) => void) => void): number {
		return this._linkHandler!.registerCustomLinkHandler(regex, handler, matchIndex, validationCallback);
	}

	public deregisterLinkMatcher(linkMatcherId: number): void {
		this._xtermReadyPromise.then(xterm => xterm.deregisterLinkMatcher(linkMatcherId));
	}

	public hasSelection(): boolean {
		return this._xterm ? this._xterm.hasSelection() : false;
	}

	public async copySelection(): Promise<void> {
		const xterm = await this._xtermReadyPromise;
		if (this.hasSelection()) {
			await this._clipboardService.writeText(xterm.getSelection());
		} else {
			this._notificationService.warn(nls.localize('terminal.integrated.copySelection.noSelection', 'The terminal has no selection to copy'));
		}
	}

	public get selection(): string | undefined {
		return this._xterm && this.hasSelection() ? this._xterm.getSelection() : undefined;
	}

	public clearSelection(): void {
		this._xterm?.clearSelection();
	}

	public selectAll(): void {
		// Focus here to ensure the terminal context key is set
		this._xterm?.focus();
		this._xterm?.selectAll();
	}

	public findNext(term: string, searchOptions: ISearchOptions): boolean {
		if (!this._xtermSearch) {
			return false;
		}
		return this._xtermSearch.findNext(term, searchOptions);
	}

	public findPrevious(term: string, searchOptions: ISearchOptions): boolean {
		if (!this._xtermSearch) {
			return false;
		}
		return this._xtermSearch.findPrevious(term, searchOptions);
	}

	public notifyFindWidgetFocusChanged(isFocused: boolean): void {
		if (!this._xterm) {
			return;
		}
		const terminalFocused = !isFocused && (document.activeElement === this._xterm.textarea || document.activeElement === this._xterm.element);
		this._terminalFocusContextKey.set(terminalFocused);
	}

	public dispose(immediate?: boolean): void {
		this._logService.trace(`terminalInstance#dispose (id: ${this.id})`);

		dispose(this._windowsShellHelper);
		this._windowsShellHelper = undefined;
		this._linkHandler = dispose(this._linkHandler);
		this._commandTrackerAddon = dispose(this._commandTrackerAddon);
		this._widgetManager = dispose(this._widgetManager);

		if (this._xterm && this._xterm.element) {
			this._hadFocusOnExit = dom.hasClass(this._xterm.element, 'focus');
		}
		if (this._wrapperElement) {
			if (this._wrapperElement.xterm) {
				this._wrapperElement.xterm = undefined;
			}
			if (this._wrapperElement.parentElement && this._container) {
				this._container.removeChild(this._wrapperElement);
			}
		}
		if (this._xterm) {
			const buffer = this._xterm.buffer;
			this._sendLineData(buffer, buffer.baseY + buffer.cursorY);
			this._xterm.dispose();
		}

		if (this._pressAnyKeyToCloseListener) {
			this._pressAnyKeyToCloseListener.dispose();
			this._pressAnyKeyToCloseListener = undefined;
		}

		this._processManager.dispose(immediate);
		// Process manager dispose/shutdown doesn't fire process exit, trigger with undefined if it
		// hasn't happened yet
		this._onProcessExit(undefined);

		if (!this._isDisposed) {
			this._isDisposed = true;
			this._onDisposed.fire(this);
		}
		super.dispose();
	}

	public forceRedraw(): void {
		if (!this._xterm) {
			return;
		}
		if (this._configHelper.config.experimentalRefreshOnResume) {
			if (this._xterm.getOption('rendererType') !== 'dom') {
				this._xterm.setOption('rendererType', 'dom');
				// Do this asynchronously to clear our the texture atlas as all terminals will not
				// be using canvas
				const xterm = this._xterm;
				setTimeout(() => xterm.setOption('rendererType', 'canvas'), 0);
			}
		}
		this._xterm.refresh(0, this._xterm.rows - 1);
	}

	public focus(force?: boolean): void {
		if (!this._xterm) {
			return;
		}
		const selection = window.getSelection();
		if (!selection) {
			return;
		}
		const text = selection.toString();
		if (!text || force) {
			this._xterm.focus();
		}
	}

	public focusWhenReady(force?: boolean): Promise<void> {
		return this._xtermReadyPromise.then(() => this.focus(force));
	}

	public async paste(): Promise<void> {
		if (!this._xterm) {
			return;
		}
		this.focus();
		this._xterm.paste(await this._clipboardService.readText());
	}

	public write(text: string): void {
		this._xtermReadyPromise.then(() => {
			if (!this._xterm) {
				return;
			}
			this._xterm.write(text);
		});
	}

	public sendText(text: string, addNewLine: boolean): void {
		// Normalize line endings to 'enter' press.
		text = text.replace(TerminalInstance.EOL_REGEX, '\r');
		if (addNewLine && text.substr(text.length - 1) !== '\r') {
			text += '\r';
		}

		// Send it to the process
		this._processManager.ptyProcessReady.then(() => this._processManager.write(text));
	}

	public setVisible(visible: boolean): void {
		this._isVisible = visible;
		if (this._wrapperElement) {
			dom.toggleClass(this._wrapperElement, 'active', visible);
		}
		if (visible && this._xterm && this._xtermCore) {
			// Trigger a manual scroll event which will sync the viewport and scroll bar. This is
			// necessary if the number of rows in the terminal has decreased while it was in the
			// background since scrollTop changes take no effect but the terminal's position does
			// change since the number of visible rows decreases.
			// This can likely be removed after https://github.com/xtermjs/xterm.js/issues/291 is
			// fixed upstream.
			this._xtermCore._onScroll.fire(this._xterm.buffer.viewportY);
			if (this._container && this._container.parentElement) {
				// Force a layout when the instance becomes invisible. This is particularly important
				// for ensuring that terminals that are created in the background by an extension will
				// correctly get correct character measurements in order to render to the screen (see
				// #34554).
				const computedStyle = window.getComputedStyle(this._container.parentElement);
				const width = parseInt(computedStyle.getPropertyValue('width').replace('px', ''), 10);
				const height = parseInt(computedStyle.getPropertyValue('height').replace('px', ''), 10);
				this.layout(new dom.Dimension(width, height));
				// HACK: Trigger another async layout to ensure xterm's CharMeasure is ready to use,
				// this hack can be removed when https://github.com/xtermjs/xterm.js/issues/702 is
				// supported.
				setTimeout(() => this.layout(new dom.Dimension(width, height)), 0);
			}
		}
	}

	public scrollDownLine(): void {
		this._xterm?.scrollLines(1);
	}

	public scrollDownPage(): void {
		this._xterm?.scrollPages(1);
	}

	public scrollToBottom(): void {
		this._xterm?.scrollToBottom();
	}

	public scrollUpLine(): void {
		this._xterm?.scrollLines(-1);
	}

	public scrollUpPage(): void {
		this._xterm?.scrollPages(-1);
	}

	public scrollToTop(): void {
		this._xterm?.scrollToTop();
	}

	public clear(): void {
		this._xterm?.clear();
	}

	private _refreshSelectionContextKey() {
		const activePanel = this._panelService.getActivePanel();
		const isActive = !!activePanel && activePanel.getId() === TERMINAL_PANEL_ID;
		this._terminalHasTextContextKey.set(isActive && this.hasSelection());
	}

	protected _createProcess(): void {
		this._processManager = this._instantiationService.createInstance(TerminalProcessManager, this._id, this._configHelper);
		this._processManager.onProcessReady(() => this._onProcessIdReady.fire(this));
		this._processManager.onProcessExit(exitCode => this._onProcessExit(exitCode));
		this._processManager.onProcessData(data => this._onData.fire(data));
		this._processManager.onProcessOverrideDimensions(e => this.setDimensions(e));
		this._processManager.onProcessResolvedShellLaunchConfig(e => this._setResolvedShellLaunchConfig(e));

		if (this._shellLaunchConfig.name) {
			this.setTitle(this._shellLaunchConfig.name, TitleEventSource.Api);
		} else {
			// Only listen for process title changes when a name is not provided
			if (this._configHelper.config.experimentalUseTitleEvent) {
				this._processManager.ptyProcessReady.then(() => {
					this._terminalInstanceService.getDefaultShellAndArgs(false).then(e => {
						this.setTitle(e.shell, TitleEventSource.Sequence);
					});
					this._xtermReadyPromise.then(xterm => {
						this._messageTitleDisposable = xterm.onTitleChange(e => this._onTitleChange(e));
					});
				});
			} else {
				this.setTitle(this._shellLaunchConfig.executable, TitleEventSource.Process);
				this._messageTitleDisposable = this._processManager.onProcessTitle(title => this.setTitle(title ? title : '', TitleEventSource.Process));
			}
		}

		if (platform.isWindows) {
			this._processManager.ptyProcessReady.then(() => {
				if (this._processManager.remoteAuthority) {
					return;
				}
				this._xtermReadyPromise.then(xterm => {
					if (!this._isDisposed && this._processManager && this._processManager.shellProcessId) {
						this._windowsShellHelper = this._terminalInstanceService.createWindowsShellHelper(this._processManager.shellProcessId, this, xterm);
					}
				});
			});
		}

		// Create the process asynchronously to allow the terminal's container
		// to be created so dimensions are accurate
		setTimeout(() => {
			this._processManager.createProcess(this._shellLaunchConfig, this._cols, this._rows, this._isScreenReaderOptimized());
		}, 0);
	}

	private _onProcessData(data: string): void {
		this._widgetManager?.closeMessage();
		this._xterm?.write(data);
	}

	/**
	 * Called when either a process tied to a terminal has exited or when a terminal renderer
	 * simulates a process exiting (e.g. custom execution task).
	 * @param exitCode The exit code of the process, this is undefined when the terminal was exited
	 * through user action.
	 */
	private _onProcessExit(exitCode?: number): void {
		// Prevent dispose functions being triggered multiple times
		if (this._isExiting) {
			return;
		}

		this._logService.debug(`Terminal process exit (id: ${this.id}) with code ${exitCode}`);

		this._exitCode = exitCode;
		this._isExiting = true;
		let exitCodeMessage: string | undefined;

		// Create exit code message
		if (exitCode) {
			if (exitCode === SHELL_PATH_INVALID_EXIT_CODE) {
				exitCodeMessage = nls.localize('terminal.integrated.exitedWithInvalidPath', 'The terminal shell path "{0}" does not exist', this._shellLaunchConfig.executable);
			} else if (exitCode === SHELL_PATH_DIRECTORY_EXIT_CODE) {
				exitCodeMessage = nls.localize('terminal.integrated.exitedWithInvalidPathDirectory', 'The terminal shell path "{0}" is a directory', this._shellLaunchConfig.executable);
			} else if (exitCode === SHELL_CWD_INVALID_EXIT_CODE && this._shellLaunchConfig.cwd) {
				exitCodeMessage = nls.localize('terminal.integrated.exitedWithInvalidCWD', 'The terminal shell CWD "{0}" does not exist', this._shellLaunchConfig.cwd.toString());
			} else if (exitCode === LEGACY_CONSOLE_MODE_EXIT_CODE) {
				exitCodeMessage = nls.localize('terminal.integrated.legacyConsoleModeError', 'The terminal failed to launch properly because your system has legacy console mode enabled, uncheck "Use legacy console" cmd.exe\'s properties to fix this.');
			} else if (this._processManager.processState === ProcessState.KILLED_DURING_LAUNCH) {
				let args = '';
				if (typeof this._shellLaunchConfig.args === 'string') {
					args = ` ${this._shellLaunchConfig.args}`;
				} else if (this._shellLaunchConfig.args && this._shellLaunchConfig.args.length) {
					args = ' ' + this._shellLaunchConfig.args.map(a => {
						if (typeof a === 'string' && a.indexOf(' ') !== -1) {
							return `'${a}'`;
						}
						return a;
					}).join(' ');
				}
				if (this._shellLaunchConfig.executable) {
					exitCodeMessage = nls.localize('terminal.integrated.launchFailed', 'The terminal process command \'{0}{1}\' failed to launch (exit code: {2})', this._shellLaunchConfig.executable, args, exitCode);
				} else {
					exitCodeMessage = nls.localize('terminal.integrated.launchFailedExtHost', 'The terminal process failed to launch (exit code: {0})', exitCode);
				}
			} else {
				exitCodeMessage = nls.localize('terminal.integrated.exitedWithCode', 'The terminal process terminated with exit code: {0}', exitCode);
			}
		}

		this._logService.debug(`Terminal process exit (id: ${this.id}) state ${this._processManager.processState}`);

		// Only trigger wait on exit when the exit was *not* triggered by the
		// user (via the `workbench.action.terminal.kill` command).
		if (this._shellLaunchConfig.waitOnExit && this._processManager.processState !== ProcessState.KILLED_BY_USER) {
			this._xtermReadyPromise.then(xterm => {
				if (exitCodeMessage) {
					xterm.writeln(exitCodeMessage);
				}
				if (typeof this._shellLaunchConfig.waitOnExit === 'string') {
					let message = this._shellLaunchConfig.waitOnExit;
					// Bold the message and add an extra new line to make it stand out from the rest of the output
					message = `\r\n\x1b[1m${message}\x1b[0m`;
					xterm.writeln(message);
				}
				// Disable all input if the terminal is exiting and listen for next keypress
				xterm.setOption('disableStdin', true);
				if (xterm.textarea) {
					this._attachPressAnyKeyToCloseListener(xterm);
				}
			});
		} else {
			this.dispose();
			if (exitCodeMessage) {
				if (this._processManager.processState === ProcessState.KILLED_DURING_LAUNCH) {
					this._notificationService.error(exitCodeMessage);
				} else {
					if (this._configHelper.config.showExitAlert) {
						this._notificationService.error(exitCodeMessage);
					} else {
						console.warn(exitCodeMessage);
					}
				}
			}
		}

		this._onExit.fire(exitCode);
	}

	private _attachPressAnyKeyToCloseListener(xterm: XTermTerminal) {
		if (xterm.textarea && !this._pressAnyKeyToCloseListener) {
			this._pressAnyKeyToCloseListener = dom.addDisposableListener(xterm.textarea, 'keypress', (event: KeyboardEvent) => {
				if (this._pressAnyKeyToCloseListener) {
					this._pressAnyKeyToCloseListener.dispose();
					this._pressAnyKeyToCloseListener = undefined;
					this.dispose();
					event.preventDefault();
				}
			});
		}
	}

	public reuseTerminal(shell: IShellLaunchConfig): void {
		// Unsubscribe any key listener we may have.
		this._pressAnyKeyToCloseListener?.dispose();
		this._pressAnyKeyToCloseListener = undefined;

		// Kill and clear up the process, making the process manager ready for a new process
		this._processManager.dispose();

		if (this._xterm) {
			// Ensure new processes' output starts at start of new line
			this._xterm.write('\n\x1b[G');

			// Print initialText if specified
			if (shell.initialText) {
				this._xterm.writeln(shell.initialText);
			}

			// Clean up waitOnExit state
			if (this._isExiting && this._shellLaunchConfig.waitOnExit) {
				this._xterm.setOption('disableStdin', false);
				this._isExiting = false;
			}
		}

		// HACK: Force initialText to be non-falsy for reused terminals such that the
		// conptyInheritCursor flag is passed to the node-pty, this flag can cause a Window to hang
		// in Windows 10 1903 so we only want to use it when something is definitely written to the
		// terminal.
		shell.initialText = ' ';

		// Set the new shell launch config
		this._shellLaunchConfig = shell; // Must be done before calling _createProcess()

		// Launch the process unless this is only a renderer.
		// In the renderer only cases, we still need to set the title correctly.
		const oldTitle = this._title;
		this._createProcess();

		if (oldTitle !== this._title) {
			this.setTitle(this._title, TitleEventSource.Process);
		}

		this._processManager.onProcessData(data => this._onProcessData(data));
	}

	private _onLineFeed(): void {
		const buffer = this._xterm!.buffer;
		const newLine = buffer.getLine(buffer.baseY + buffer.cursorY);
		if (newLine && !newLine.isWrapped) {
			this._sendLineData(buffer, buffer.baseY + buffer.cursorY - 1);
		}
	}

	private _onCursorMove(): void {
		const buffer = this._xterm!.buffer;
		this._sendLineData(buffer, buffer.baseY + buffer.cursorY);
	}

	private _onTitleChange(title: string): void {
		if (this.isTitleSetByProcess) {
			this.setTitle(title, TitleEventSource.Sequence);
		}
	}

	private _sendLineData(buffer: IBuffer, lineIndex: number): void {
		let line = buffer.getLine(lineIndex);
		if (!line) {
			return;
		}
		let lineData = line.translateToString(true);
		while (lineIndex > 0 && line.isWrapped) {
			line = buffer.getLine(--lineIndex);
			if (!line) {
				break;
			}
			lineData = line.translateToString(false) + lineData;
		}
		this._onLineData.fire(lineData);
	}

	private _onKey(key: string, ev: KeyboardEvent): void {
		const event = new StandardKeyboardEvent(ev);

		if (event.equals(KeyCode.Enter)) {
			this._updateProcessCwd();
		}
	}

	private async _onSelectionChange(): Promise<void> {
		if (this._configurationService.getValue('terminal.integrated.copyOnSelection')) {
			if (this.hasSelection()) {
				await this.copySelection();
			}
		}
	}

	@debounce(2000)
	private async _updateProcessCwd(): Promise<string> {
		// reset cwd if it has changed, so file based url paths can be resolved
		const cwd = await this.getCwd();
		if (cwd && this._linkHandler) {
			this._linkHandler.processCwd = cwd;
		}
		return cwd;
	}

	public updateConfig(): void {
		const config = this._configHelper.config;
		this._setCursorBlink(config.cursorBlinking);
		this._setCursorStyle(config.cursorStyle);
		this._setCursorWidth(config.cursorWidth);
		this._setCommandsToSkipShell(config.commandsToSkipShell);
		this._setEnableBell(config.enableBell);
		this._safeSetOption('scrollback', config.scrollback);
		this._safeSetOption('minimumContrastRatio', config.minimumContrastRatio);
		this._safeSetOption('fastScrollSensitivity', config.fastScrollSensitivity);
		this._safeSetOption('scrollSensitivity', config.mouseWheelScrollSensitivity);
		this._safeSetOption('macOptionIsMeta', config.macOptionIsMeta);
		this._safeSetOption('macOptionClickForcesSelection', config.macOptionClickForcesSelection);
		this._safeSetOption('rightClickSelectsWord', config.rightClickBehavior === 'selectWord');
		if (config.rendererType !== 'experimentalWebgl') {
			// Never set webgl as it's an addon not a rendererType
			this._safeSetOption('rendererType', config.rendererType === 'auto' ? 'canvas' : config.rendererType);
		}
	}

	public updateAccessibilitySupport(): void {
		const isEnabled = this._isScreenReaderOptimized();
		if (isEnabled) {
			this._navigationModeAddon = new NavigationModeAddon(this._terminalA11yTreeFocusContextKey);
			this._xterm!.loadAddon(this._navigationModeAddon);
		} else {
			this._navigationModeAddon?.dispose();
			this._navigationModeAddon = undefined;
		}
		this._xterm!.setOption('screenReaderMode', isEnabled);
	}

	private _setCursorBlink(blink: boolean): void {
		if (this._xterm && this._xterm.getOption('cursorBlink') !== blink) {
			this._xterm.setOption('cursorBlink', blink);
			this._xterm.refresh(0, this._xterm.rows - 1);
		}
	}

	private _setCursorStyle(style: string): void {
		if (this._xterm && this._xterm.getOption('cursorStyle') !== style) {
			// 'line' is used instead of bar in VS Code to be consistent with editor.cursorStyle
			const xtermOption = style === 'line' ? 'bar' : style;
			this._xterm.setOption('cursorStyle', xtermOption);
		}
	}

	private _setCursorWidth(width: number): void {
		if (this._xterm && this._xterm.getOption('cursorWidth') !== width) {
			this._xterm.setOption('cursorWidth', width);
		}
	}

	private _setCommandsToSkipShell(commands: string[]): void {
		const excludeCommands = commands.filter(command => command[0] === '-').map(command => command.slice(1));
		this._skipTerminalCommands = DEFAULT_COMMANDS_TO_SKIP_SHELL.filter(defaultCommand => {
			return excludeCommands.indexOf(defaultCommand) === -1;
		}).concat(commands);
	}

	private _setEnableBell(isEnabled: boolean): void {
		if (this._xterm) {
			if (this._xterm.getOption('bellStyle') === 'sound') {
				if (!this._configHelper.config.enableBell) {
					this._xterm.setOption('bellStyle', 'none');
				}
			} else {
				if (this._configHelper.config.enableBell) {
					this._xterm.setOption('bellStyle', 'sound');
				}
			}
		}
	}

	private _safeSetOption(key: string, value: any): void {
		if (!this._xterm) {
			return;
		}

		if (this._xterm.getOption(key) !== value) {
			this._xterm.setOption(key, value);
		}
	}

	public layout(dimension: dom.Dimension): void {
		if (this.disableLayout) {
			return;
		}

		const terminalWidth = this._evaluateColsAndRows(dimension.width, dimension.height);
		if (!terminalWidth) {
			return;
		}

		if (this._xterm && this._xterm.element) {
			this._xterm.element.style.width = terminalWidth + 'px';
		}

		this._resize();
	}

	@debounce(50)
	private _resize(): void {
		let cols = this.cols;
		let rows = this.rows;

		if (this._xterm && this._xtermCore) {
			// Only apply these settings when the terminal is visible so that
			// the characters are measured correctly.
			if (this._isVisible) {
				const font = this._configHelper.getFont(this._xtermCore);
				const config = this._configHelper.config;
				this._safeSetOption('letterSpacing', font.letterSpacing);
				this._safeSetOption('lineHeight', font.lineHeight);
				this._safeSetOption('fontSize', font.fontSize);
				this._safeSetOption('fontFamily', font.fontFamily);
				this._safeSetOption('fontWeight', config.fontWeight);
				this._safeSetOption('fontWeightBold', config.fontWeightBold);
				this._safeSetOption('drawBoldTextInBrightColors', config.drawBoldTextInBrightColors);

				// Any of the above setting changes could have changed the dimensions of the
				// terminal, re-evaluate now.
				this._initDimensions();
				cols = this.cols;
				rows = this.rows;
			}

			if (isNaN(cols) || isNaN(rows)) {
				return;
			}

			if (cols !== this._xterm.cols || rows !== this._xterm.rows) {
				this._onDimensionsChanged.fire();
			}

			this._xterm.resize(cols, rows);
			TerminalInstance._lastKnownGridDimensions = { cols, rows };

			if (this._isVisible) {
				// HACK: Force the renderer to unpause by simulating an IntersectionObserver event.
				// This is to fix an issue where dragging the window to the top of the screen to
				// maximize on Windows/Linux would fire an event saying that the terminal was not
				// visible.
				if (this._xterm.getOption('rendererType') === 'canvas') {
					this._xtermCore._renderService._onIntersectionChange({ intersectionRatio: 1 });
					// HACK: Force a refresh of the screen to ensure links are refresh corrected.
					// This can probably be removed when the above hack is fixed in Chromium.
					this._xterm.refresh(0, this._xterm.rows - 1);
				}
			}
		}

		this._processManager.ptyProcessReady.then(() => this._processManager.setDimensions(cols, rows));
	}

	public setShellType(shellType: TerminalShellType) {
		this._shellType = shellType;
	}

	public setTitle(title: string | undefined, eventSource: TitleEventSource): void {
		if (!title) {
			return;
		}
		switch (eventSource) {
			case TitleEventSource.Process:
				title = path.basename(title);
				if (platform.isWindows) {
					// Remove the .exe extension
					title = title.split('.exe')[0];
				}
				break;
			case TitleEventSource.Api:
				// If the title has not been set by the API or the rename command, unregister the handler that
				// automatically updates the terminal name
				dispose(this._messageTitleDisposable);
				this._messageTitleDisposable = undefined;
				dispose(this._windowsShellHelper);
				this._windowsShellHelper = undefined;
				break;
		}
		const didTitleChange = title !== this._title;
		this._title = title;
		if (didTitleChange) {
			if (this._titleReadyComplete) {
				this._titleReadyComplete(title);
				this._titleReadyComplete = undefined;
			}
			this._onTitleChanged.fire(this);
		}
	}

	public waitForTitle(): Promise<string> {
		return this._titleReadyPromise;
	}

	public setDimensions(dimensions: ITerminalDimensions | undefined): void {
		this._dimensionsOverride = dimensions;
		this._resize();
	}

	private _setResolvedShellLaunchConfig(shellLaunchConfig: IShellLaunchConfig): void {
		this._shellLaunchConfig.args = shellLaunchConfig.args;
		this._shellLaunchConfig.cwd = shellLaunchConfig.cwd;
		this._shellLaunchConfig.executable = shellLaunchConfig.executable;
		this._shellLaunchConfig.env = shellLaunchConfig.env;
	}

	private _getXtermTheme(theme?: ITheme): any {
		if (!theme) {
			theme = this._themeService.getTheme();
		}

		const foregroundColor = theme.getColor(TERMINAL_FOREGROUND_COLOR);
		const backgroundColor = theme.getColor(TERMINAL_BACKGROUND_COLOR) || theme.getColor(PANEL_BACKGROUND);
		const cursorColor = theme.getColor(TERMINAL_CURSOR_FOREGROUND_COLOR) || foregroundColor;
		const cursorAccentColor = theme.getColor(TERMINAL_CURSOR_BACKGROUND_COLOR) || backgroundColor;
		const selectionColor = theme.getColor(TERMINAL_SELECTION_BACKGROUND_COLOR);

		return {
			background: backgroundColor ? backgroundColor.toString() : null,
			foreground: foregroundColor ? foregroundColor.toString() : null,
			cursor: cursorColor ? cursorColor.toString() : null,
			cursorAccent: cursorAccentColor ? cursorAccentColor.toString() : null,
			selection: selectionColor ? selectionColor.toString() : null,
			black: theme.getColor(ansiColorIdentifiers[0])!.toString(),
			red: theme.getColor(ansiColorIdentifiers[1])!.toString(),
			green: theme.getColor(ansiColorIdentifiers[2])!.toString(),
			yellow: theme.getColor(ansiColorIdentifiers[3])!.toString(),
			blue: theme.getColor(ansiColorIdentifiers[4])!.toString(),
			magenta: theme.getColor(ansiColorIdentifiers[5])!.toString(),
			cyan: theme.getColor(ansiColorIdentifiers[6])!.toString(),
			white: theme.getColor(ansiColorIdentifiers[7])!.toString(),
			brightBlack: theme.getColor(ansiColorIdentifiers[8])!.toString(),
			brightRed: theme.getColor(ansiColorIdentifiers[9])!.toString(),
			brightGreen: theme.getColor(ansiColorIdentifiers[10])!.toString(),
			brightYellow: theme.getColor(ansiColorIdentifiers[11])!.toString(),
			brightBlue: theme.getColor(ansiColorIdentifiers[12])!.toString(),
			brightMagenta: theme.getColor(ansiColorIdentifiers[13])!.toString(),
			brightCyan: theme.getColor(ansiColorIdentifiers[14])!.toString(),
			brightWhite: theme.getColor(ansiColorIdentifiers[15])!.toString()
		};
	}

	private _updateTheme(xterm: XTermTerminal, theme?: ITheme): void {
		xterm.setOption('theme', this._getXtermTheme(theme));
	}

	public async toggleEscapeSequenceLogging(): Promise<void> {
		const xterm = await this._xtermReadyPromise;
		const isDebug = xterm.getOption('logLevel') === 'debug';
		xterm.setOption('logLevel', isDebug ? 'info' : 'debug');
	}

	public getInitialCwd(): Promise<string> {
		return this._processManager.getInitialCwd();
	}

	public getCwd(): Promise<string> {
		return this._processManager.getCwd();
	}
}

registerThemingParticipant((theme: ITheme, collector: ICssStyleCollector) => {
	// Border
	const border = theme.getColor(activeContrastBorder);
	if (border) {
		collector.addRule(`
			.hc-black .monaco-workbench .panel.integrated-terminal .xterm.focus::before,
			.hc-black .monaco-workbench .panel.integrated-terminal .xterm:focus::before { border-color: ${border}; }`
		);
	}

	// Scrollbar
	const scrollbarSliderBackgroundColor = theme.getColor(scrollbarSliderBackground);
	if (scrollbarSliderBackgroundColor) {
		collector.addRule(`
			.monaco-workbench .panel.integrated-terminal .find-focused .xterm .xterm-viewport,
			.monaco-workbench .panel.integrated-terminal .xterm.focus .xterm-viewport,
			.monaco-workbench .panel.integrated-terminal .xterm:focus .xterm-viewport,
			.monaco-workbench .panel.integrated-terminal .xterm:hover .xterm-viewport { background-color: ${scrollbarSliderBackgroundColor} !important; }`
		);
	}

	const scrollbarSliderHoverBackgroundColor = theme.getColor(scrollbarSliderHoverBackground);
	if (scrollbarSliderHoverBackgroundColor) {
		collector.addRule(`.monaco-workbench .panel.integrated-terminal .xterm .xterm-viewport::-webkit-scrollbar-thumb:hover { background-color: ${scrollbarSliderHoverBackgroundColor}; }`);
	}

	const scrollbarSliderActiveBackgroundColor = theme.getColor(scrollbarSliderActiveBackground);
	if (scrollbarSliderActiveBackgroundColor) {
		collector.addRule(`.monaco-workbench .panel.integrated-terminal .xterm .xterm-viewport::-webkit-scrollbar-thumb:active { background-color: ${scrollbarSliderActiveBackgroundColor}; }`);
	}
});<|MERGE_RESOLUTION|>--- conflicted
+++ resolved
@@ -480,12 +480,8 @@
 			fastScrollSensitivity: editorOptions.fastScrollSensitivity,
 			scrollSensitivity: editorOptions.mouseWheelScrollSensitivity,
 			rendererType: config.rendererType === 'auto' || config.rendererType === 'experimentalWebgl' ? 'canvas' : config.rendererType,
-<<<<<<< HEAD
-			wordSeparator: ' ()[]{}\',:;"`',
+			wordSeparator: ' ()[]{}\',"`'
 			allowTransparency: true
-=======
-			wordSeparator: ' ()[]{}\',"`'
->>>>>>> e107e5c5
 		});
 		this._xterm = xterm;
 		this._xtermCore = (xterm as any)._core as XTermCore;
