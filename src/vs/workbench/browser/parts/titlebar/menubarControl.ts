--- conflicted
+++ resolved
@@ -1005,18 +1005,14 @@
 
 				if (menuItem instanceof SubmenuItemAction) {
 					const submenu = { items: [] };
-<<<<<<< HEAD
 
 					if (!this.menus[menuItem.item.submenu.id]) {
 						this.menus[menuItem.item.submenu.id] = this.menuService.createMenu(menuItem.item.submenu, this.contextKeyService);
 						this._register(this.menus[menuItem.item.submenu.id].onDidChange(() => this.setupMenubar()));
 					}
 
-					this.populateMenuItems(this.menus[menuItem.item.submenu.id], submenu, keybindings);
-=======
 					const menuToDispose = this.menuService.createMenu(menuItem.item.submenu, this.contextKeyService);
 					this.populateMenuItems(menuToDispose, submenu, keybindings);
->>>>>>> 1e3efda9
 
 					let menubarSubmenuItem: IMenubarMenuItemSubmenu = {
 						id: menuItem.id,
