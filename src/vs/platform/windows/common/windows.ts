--- conflicted
+++ resolved
@@ -115,13 +115,10 @@
 	enableMenuBarMnemonics: boolean;
 	closeWhenEmpty: boolean;
 	clickThroughInactive: boolean;
-<<<<<<< HEAD
 	enableExperimentalProxyLoginDialog: boolean;
 	transparent: boolean;
 	compositionAttribute: 'none' | 'transparent' | 'blur' | 'acrylic';
 	vibrancy: 'none' | 'appearance-based' | 'light' | 'dark' | 'titlebar' | 'medium-light' | 'ultra-dark';
-=======
->>>>>>> 5954c836
 }
 
 export function getTitleBarStyle(configurationService: IConfigurationService): 'native' | 'custom' {
