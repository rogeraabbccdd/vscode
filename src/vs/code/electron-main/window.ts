--- conflicted
+++ resolved
@@ -502,35 +502,8 @@
 			this.currentMenuBarVisibility = newMenuBarVisibility;
 			this.setMenuBarVisibility(newMenuBarVisibility);
 		}
-<<<<<<< HEAD
-
-		// Swipe command support (macOS)
-		if (isMacintosh) {
-			const config = this.configurationService.getValue<IWorkbenchEditorConfiguration>();
-			if (config && config.workbench && config.workbench.editor && config.workbench.editor.swipeToNavigate) {
-				this.registerNavigationListenerOn('swipe', 'left', 'right', true);
-			} else {
-				this._win.removeAllListeners('swipe');
-			}
-		}
 
 		this.applyTransparency(this.configurationService.getValue<IWindowSettings>('window'));
-	}
-
-	private registerNavigationListenerOn(command: 'swipe' | 'app-command', back: 'left' | 'browser-backward', forward: 'right' | 'browser-forward', acrossEditors: boolean) {
-		this._win.on(command as 'swipe' /* | 'app-command' */, (e: Electron.Event, cmd: string) => {
-			if (!this.isReady) {
-				return; // window must be ready
-			}
-
-			if (cmd === back) {
-				this.send('vscode:runAction', { id: acrossEditors ? 'workbench.action.openPreviousRecentlyUsedEditor' : 'workbench.action.navigateBack', from: 'mouse' } as IRunActionInWindowRequest);
-			} else if (cmd === forward) {
-				this.send('vscode:runAction', { id: acrossEditors ? 'workbench.action.openNextRecentlyUsedEditor' : 'workbench.action.navigateForward', from: 'mouse' } as IRunActionInWindowRequest);
-			}
-		});
-=======
->>>>>>> df96e402
 	}
 
 	addTabbedWindow(window: ICodeWindow): void {
