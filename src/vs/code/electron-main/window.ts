--- conflicted
+++ resolved
@@ -142,6 +142,12 @@
 
 			if (isLinux) {
 				options.icon = path.join(this.environmentService.appRoot, 'resources/linux/code.png'); // Windows and Mac are better off using the embedded icon(s)
+
+				// Make sure hardware acceleration is actually disabled.
+				//options.transparent = windowConfig && windowConfig.transparent && app.getGPUFeatureStatus().gpu_compositing !== 'enabled';
+				//if (options.transparent) {
+				//	options.backgroundColor = '#00000000';
+				//}
 			}
 
 			const windowConfig = this.configurationService.getValue<IWindowSettings>('window');
@@ -157,25 +163,11 @@
 					options.acceptFirstMouse = false;
 				}
 			}
-<<<<<<< HEAD
-		};
-
-		if (isLinux) {
-			options.icon = path.join(this.environmentService.appRoot, 'resources/linux/code.png'); // Windows and Mac are better off using the embedded icon(s)
-
-			// Make sure hardware acceleration is actually disabled.
-			//options.transparent = windowConfig && windowConfig.transparent && app.getGPUFeatureStatus().gpu_compositing !== 'enabled';
-			//if (options.transparent) {
-			//	options.backgroundColor = '#00000000';
-			//}
-		}
-=======
 
 			const useNativeTabs = isMacintosh && windowConfig && windowConfig.nativeTabs === true;
 			if (useNativeTabs) {
 				options.tabbingIdentifier = product.nameShort; // this opts in to sierra tabs
 			}
->>>>>>> ab7d961f
 
 			const useCustomTitleStyle = getTitleBarStyle(this.configurationService, this.environmentService, !!config.extensionDevelopmentPath) === 'custom';
 			if (useCustomTitleStyle) {
@@ -186,20 +178,15 @@
 				}
 			}
 
-<<<<<<< HEAD
-		const windowConfig = this.configurationService.getValue<IWindowSettings>('window');
-
-		if (isMacintosh) {
-			options.acceptFirstMouse = true; // enabled by default
-=======
 			// Create the browser window.
 			this._win = new BrowserWindow(options);
 			this._id = this._win.id;
->>>>>>> ab7d961f
 
 			if (isMacintosh && useCustomTitleStyle) {
 				this._win.setSheetOffset(22); // offset dialogs by the height of the custom title bar if we have any
 			}
+
+			this.applyTransparency(windowConfig);
 
 			// TODO@Ben (Electron 4 regression): when running on multiple displays where the target display
 			// to open the window has a larger resolution than the primary display, the window will not size
@@ -227,47 +214,26 @@
 					this.setFullScreen(true);
 				}
 
-<<<<<<< HEAD
-		this.applyTransparency(windowConfig);
-
-		// TODO@Ben (Electron 4 regression): when running on multiple displays where the target display
-		// to open the window has a larger resolution than the primary display, the window will not size
-		// correctly unless we set the bounds again (https://github.com/microsoft/vscode/issues/74872)
-		//
-		// However, when running with native tabs with multiple windows we cannot use this workaround
-		// because there is a potential that the new window will be added as native tab instead of being
-		// a window on its own. In that case calling setBounds() would cause https://github.com/microsoft/vscode/issues/75830
-		if (isMacintosh && hasMultipleDisplays && (!useNativeTabs || BrowserWindow.getAllWindows().length === 1)) {
-			if ([this.windowState.width, this.windowState.height, this.windowState.x, this.windowState.y].every(value => typeof value === 'number')) {
-				this._win.setBounds({
-					width: this.windowState.width!,
-					height: this.windowState.height!,
-					x: this.windowState.x!,
-					y: this.windowState.y!
-				});
-=======
 				if (!this._win.isVisible()) {
 					this._win.show(); // to reduce flicker from the default window size to maximize, we only show after maximize
 				}
->>>>>>> ab7d961f
 			}
 
 			this._lastFocusTime = Date.now(); // since we show directly, we need to set the last focus time too
 		}
 		//#endregion
 
-<<<<<<< HEAD
-		if (this.windowState.mode === WindowMode.Maximized) {
-			this._win.maximize();
-		} else if (this.windowState.mode === WindowMode.Fullscreen) {
-			this.setFullScreen(true);
-		}
-
-		// to reduce flicker from the default window size to maximize, we only show after maximize
-		// also prevents temporary background flash when transparency is set.
-		this._win.show();
-
-		this._lastFocusTime = Date.now(); // since we show directly, we need to set the last focus time too
+		// respect configured menu bar visibility
+		this.onConfigurationUpdated();
+
+		// macOS: touch bar support
+		this.createTouchBar();
+
+		// Request handling
+		this.marketplaceHeadersPromise = resolveMarketplaceHeaders(product.version, this.environmentService, this.fileService);
+
+		// Eventing
+		this.registerListeners();
 	}
 
 	private setCompositionAttribute(attribute: 'acrylic' | 'blur' | 'transparent' | 'none'): void {
@@ -319,19 +285,6 @@
 
 		// FIXME: on windows, background is pitchblack at startup until the user changes the composition attribute in settings
 		this._win.setBackgroundColor(applied ? '#00000000' : this.themeMainService.getBackgroundColor());
-=======
-		// respect configured menu bar visibility
-		this.onConfigurationUpdated();
-
-		// macOS: touch bar support
-		this.createTouchBar();
-
-		// Request handling
-		this.marketplaceHeadersPromise = resolveMarketplaceHeaders(product.version, this.environmentService, this.fileService);
-
-		// Eventing
-		this.registerListeners();
->>>>>>> ab7d961f
 	}
 
 	private currentConfig: IWindowConfiguration | undefined;
