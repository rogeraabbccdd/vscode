--- conflicted
+++ resolved
@@ -241,7 +241,6 @@
 		this.registerListeners();
 	}
 
-<<<<<<< HEAD
 	private setCompositionAttribute(attribute: 'acrylic' | 'blur' | 'transparent' | 'none'): void {
 		const { ACCENT_STATE, SetWindowCompositionAttribute } = require.__$__nodeRequire('windows-swca');
 		let attribValue = ACCENT_STATE.ACCENT_DISABLED;
@@ -293,12 +292,8 @@
 		this._win.setBackgroundColor(applied ? '#00000000' : this.themeMainService.getBackgroundColor());
 	}
 
-	private currentConfig: IWindowConfiguration | undefined;
-	get config(): IWindowConfiguration | undefined { return this.currentConfig; }
-=======
 	private currentConfig: INativeWindowConfiguration | undefined;
 	get config(): INativeWindowConfiguration | undefined { return this.currentConfig; }
->>>>>>> ffcd280b
 
 	private _id: number;
 	get id(): number { return this._id; }
