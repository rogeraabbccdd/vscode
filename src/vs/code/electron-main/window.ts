--- conflicted
+++ resolved
@@ -144,15 +144,8 @@
 			}
 		};
 
-<<<<<<< HEAD
-		if (this.nodeless) {
-			options.webPreferences!.nodeIntegration = false; // simulate Electron 5 behaviour
-		}
-
 		const windowConfig = this.configurationService.getValue<IWindowSettings>('window');
 
-=======
->>>>>>> e4fba6ab
 		if (isLinux) {
 			options.icon = path.join(this.environmentService.appRoot, 'resources/linux/code.png'); // Windows and Mac are better off using the embedded icon(s)
 
