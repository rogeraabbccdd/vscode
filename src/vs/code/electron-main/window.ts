/*---------------------------------------------------------------------------------------------
 *  Copyright (c) Microsoft Corporation. All rights reserved.
 *  Licensed under the MIT License. See License.txt in the project root for license information.
 *--------------------------------------------------------------------------------------------*/

import { release } from 'os';
import { join } from 'vs/base/common/path';
import { localize } from 'vs/nls';
import { getMarks, mark } from 'vs/base/common/performance';
import { Emitter } from 'vs/base/common/event';
import { URI } from 'vs/base/common/uri';
import { screen, BrowserWindow, systemPreferences, app, TouchBar, nativeImage, Rectangle, Display, TouchBarSegmentedControl, NativeImage, BrowserWindowConstructorOptions, SegmentedControlSegment, nativeTheme, Event, RenderProcessGoneDetails } from 'electron';
import { IEnvironmentMainService } from 'vs/platform/environment/electron-main/environmentMainService';
import { ILogService } from 'vs/platform/log/common/log';
import { IConfigurationService } from 'vs/platform/configuration/common/configuration';
import { parseArgs, OPTIONS } from 'vs/platform/environment/node/argv';
import { NativeParsedArgs } from 'vs/platform/environment/common/argv';
import product from 'vs/platform/product/common/product';
import { WindowMinimumSize, IWindowSettings, MenuBarVisibility, getTitleBarStyle, getMenuBarVisibility, zoomLevelToZoomFactor, INativeWindowConfiguration } from 'vs/platform/windows/common/windows';
import { Disposable, toDisposable } from 'vs/base/common/lifecycle';
import { browserCodeLoadingCacheStrategy, isLinux, isMacintosh, isWindows } from 'vs/base/common/platform';
import { ICodeWindow, IWindowState, WindowMode } from 'vs/platform/windows/electron-main/windows';
import { ISingleFolderWorkspaceIdentifier, isSingleFolderWorkspaceIdentifier, isWorkspaceIdentifier, IWorkspaceIdentifier } from 'vs/platform/workspaces/common/workspaces';
import { IWorkspacesManagementMainService } from 'vs/platform/workspaces/electron-main/workspacesManagementMainService';
import { IBackupMainService } from 'vs/platform/backup/electron-main/backup';
import { ISerializableCommandAction } from 'vs/platform/actions/common/actions';
import { resolveMarketplaceHeaders } from 'vs/platform/extensionManagement/common/extensionGalleryService';
import { IThemeMainService } from 'vs/platform/theme/electron-main/themeMainService';
import { RunOnceScheduler } from 'vs/base/common/async';
import { ITelemetryService } from 'vs/platform/telemetry/common/telemetry';
import { IDialogMainService } from 'vs/platform/dialogs/electron-main/dialogMainService';
import { mnemonicButtonLabel } from 'vs/base/common/labels';
import { ThemeIcon } from 'vs/platform/theme/common/themeService';
import { ILifecycleMainService } from 'vs/platform/lifecycle/electron-main/lifecycleMainService';
import { IStorageMainService } from 'vs/platform/storage/node/storageMainService';
import { ByteSize, IFileService } from 'vs/platform/files/common/files';
import { FileAccess, Schemas } from 'vs/base/common/network';
import { isLaunchedFromCli } from 'vs/platform/environment/node/argvHelper';
import { CancellationToken } from 'vs/base/common/cancellation';

export interface IWindowCreationOptions {
	state: IWindowState;
	extensionDevelopmentPath?: string[];
	isExtensionTestHost?: boolean;
}

export const defaultWindowState = function (mode = WindowMode.Normal): IWindowState {
	return {
		width: 1024,
		height: 768,
		mode
	};
};

interface ITouchBarSegment extends SegmentedControlSegment {
	id: string;
}

const enum WindowError {
	UNRESPONSIVE = 1,
	CRASHED = 2
}

const enum ReadyState {

	/**
	 * This window has not loaded any HTML yet
	 */
	NONE,

	/**
	 * This window is loading HTML
	 */
	LOADING,

	/**
	 * This window is navigating to another HTML
	 */
	NAVIGATING,

	/**
	 * This window is done loading HTML
	 */
	READY
}

export class CodeWindow extends Disposable implements ICodeWindow {

	private static readonly MAX_URL_LENGTH = 2 * ByteSize.MB; // https://cs.chromium.org/chromium/src/url/url_constants.cc?l=32

	private readonly _onLoad = this._register(new Emitter<void>());
	readonly onLoad = this._onLoad.event;

	private readonly _onReady = this._register(new Emitter<void>());
	readonly onReady = this._onReady.event;

	private readonly _onClose = this._register(new Emitter<void>());
	readonly onClose = this._onClose.event;

	private readonly _onDestroy = this._register(new Emitter<void>());
	readonly onDestroy = this._onDestroy.event;

	private hiddenTitleBarStyle: boolean | undefined;
	private showTimeoutHandle: NodeJS.Timeout | undefined;
	private _lastFocusTime = -1;
	private _readyState = ReadyState.NONE;
	private windowState: IWindowState;
	private currentMenuBarVisibility: MenuBarVisibility | undefined;

	private representedFilename: string | undefined;
	private documentEdited: boolean | undefined;

	private readonly whenReadyCallbacks: { (window: ICodeWindow): void }[] = [];

	private marketplaceHeadersPromise: Promise<object>;

	private readonly touchBarGroups: TouchBarSegmentedControl[] = [];

	private currentHttpProxy: string | undefined = undefined;
	private currentNoProxy: string | undefined = undefined;

	constructor(
		config: IWindowCreationOptions,
		@ILogService private readonly logService: ILogService,
		@IEnvironmentMainService private readonly environmentService: IEnvironmentMainService,
		@IFileService private readonly fileService: IFileService,
		@IStorageMainService storageService: IStorageMainService,
		@IConfigurationService private readonly configurationService: IConfigurationService,
		@IThemeMainService private readonly themeMainService: IThemeMainService,
		@IWorkspacesManagementMainService private readonly workspacesManagementMainService: IWorkspacesManagementMainService,
		@IBackupMainService private readonly backupMainService: IBackupMainService,
		@ITelemetryService private readonly telemetryService: ITelemetryService,
		@IDialogMainService private readonly dialogMainService: IDialogMainService,
		@ILifecycleMainService private readonly lifecycleMainService: ILifecycleMainService
	) {
		super();

		//#region create browser window
		{
			// Load window state
			const [state, hasMultipleDisplays] = this.restoreWindowState(config.state);
			this.windowState = state;
			this.logService.trace('window#ctor: using window state', state);

			// in case we are maximized or fullscreen, only show later after the call to maximize/fullscreen (see below)
			const isFullscreenOrMaximized = (this.windowState.mode === WindowMode.Maximized || this.windowState.mode === WindowMode.Fullscreen);

			const windowConfig = this.configurationService.getValue<IWindowSettings | undefined>('window');

			const options: BrowserWindowConstructorOptions = {
				width: this.windowState.width,
				height: this.windowState.height,
				x: this.windowState.x,
				y: this.windowState.y,
				backgroundColor: this.themeMainService.getBackgroundColor(),
				minWidth: WindowMinimumSize.WIDTH,
				minHeight: WindowMinimumSize.HEIGHT,
				show: !isFullscreenOrMaximized,
				title: product.nameLong,
				webPreferences: {
					preload: FileAccess.asFileUri('vs/base/parts/sandbox/electron-browser/preload.js', require).fsPath,
					v8CacheOptions: browserCodeLoadingCacheStrategy,
					enableWebSQL: false,
					enableRemoteModule: false,
					spellcheck: false,
					nativeWindowOpen: true,
					webviewTag: true,
					zoomFactor: zoomLevelToZoomFactor(windowConfig?.zoomLevel),
					...this.environmentService.sandbox ?

						// Sandbox
						{
							sandbox: true,
							contextIsolation: true
						} :

						// No Sandbox
						{
							nodeIntegration: true
						}
				}
			};

			if (browserCodeLoadingCacheStrategy) {
				this.logService.info(`window#ctor: using vscode-file protocol and V8 cache options: ${browserCodeLoadingCacheStrategy}`);
			}

			// Apply icon to window
			// Linux: always
			// Windows: only when running out of sources, otherwise an icon is set by us on the executable
			if (isLinux) {
<<<<<<< HEAD
				options.icon = path.join(this.environmentService.appRoot, 'resources/linux/code.png');

				// Make sure hardware acceleration is actually disabled.
				//options.transparent = windowConfig && windowConfig.transparent && app.getGPUFeatureStatus().gpu_compositing !== 'enabled';
				//if (options.transparent) {
				//	options.backgroundColor = '#00000000';
				//}
=======
				options.icon = join(this.environmentService.appRoot, 'resources/linux/code.png');
>>>>>>> a5308447
			} else if (isWindows && !this.environmentService.isBuilt) {
				options.icon = join(this.environmentService.appRoot, 'resources/win32/code_150x150.png');
			}

			if (isMacintosh && !this.useNativeFullScreen()) {
				options.fullscreenable = false; // enables simple fullscreen mode
			}

			if (isMacintosh) {
				options.acceptFirstMouse = true; // enabled by default

				if (windowConfig?.clickThroughInactive === false) {
					options.acceptFirstMouse = false;
				}
			}

			const useNativeTabs = isMacintosh && windowConfig?.nativeTabs === true;
			if (useNativeTabs) {
				options.tabbingIdentifier = product.nameShort; // this opts in to sierra tabs
			}

			const useCustomTitleStyle = getTitleBarStyle(this.configurationService) === 'custom';
			if (useCustomTitleStyle) {
				options.titleBarStyle = 'hidden';
				this.hiddenTitleBarStyle = true;
				if (!isMacintosh) {
					options.frame = false;
				}
			}

			// Create the browser window.
			this._win = new BrowserWindow(options);
			this._id = this._win.id;

			// Open devtools if instructed from command line args
			if (this.environmentService.args['open-devtools'] === true) {
				this._win.webContents.openDevTools();
			}

			if (isMacintosh && useCustomTitleStyle) {
				this._win.setSheetOffset(22); // offset dialogs by the height of the custom title bar if we have any
			}

<<<<<<< HEAD
			if (windowConfig) {
				this.applyTransparency(windowConfig);
			}

			// TODO@Ben (Electron 4 regression): when running on multiple displays where the target display
=======
			// TODO@bpasero (Electron 4 regression): when running on multiple displays where the target display
>>>>>>> a5308447
			// to open the window has a larger resolution than the primary display, the window will not size
			// correctly unless we set the bounds again (https://github.com/microsoft/vscode/issues/74872)
			//
			// However, when running with native tabs with multiple windows we cannot use this workaround
			// because there is a potential that the new window will be added as native tab instead of being
			// a window on its own. In that case calling setBounds() would cause https://github.com/microsoft/vscode/issues/75830
			if (isMacintosh && hasMultipleDisplays && (!useNativeTabs || BrowserWindow.getAllWindows().length === 1)) {
				if ([this.windowState.width, this.windowState.height, this.windowState.x, this.windowState.y].every(value => typeof value === 'number')) {
					const ensuredWindowState = this.windowState as Required<IWindowState>;
					this._win.setBounds({
						width: ensuredWindowState.width,
						height: ensuredWindowState.height,
						x: ensuredWindowState.x,
						y: ensuredWindowState.y
					});
				}
			}

			if (isFullscreenOrMaximized) {
				this._win.maximize();

				if (this.windowState.mode === WindowMode.Fullscreen) {
					this.setFullScreen(true);
				}

				if (!this._win.isVisible()) {
					this._win.show(); // to reduce flicker from the default window size to maximize, we only show after maximize
				}
			}

			this._lastFocusTime = Date.now(); // since we show directly, we need to set the last focus time too
		}
		//#endregion

		// respect configured menu bar visibility
		this.onConfigurationUpdated();

		// macOS: touch bar support
		this.createTouchBar();

		// Request handling
		this.marketplaceHeadersPromise = resolveMarketplaceHeaders(product.version, this.environmentService, this.fileService, {
			get(key) { return storageService.get(key); },
			store(key, value) { storageService.store(key, value); }
		});

		// Eventing
		this.registerListeners();
	}

	private setCompositionAttribute(attribute: 'acrylic' | 'blur' | 'transparent' | 'none'): void {
		const { ACCENT_STATE, SetWindowCompositionAttribute } = require.__$__nodeRequire('windows-swca');
		let attribValue = ACCENT_STATE.ACCENT_DISABLED;
		switch (attribute) {
			case 'acrylic':
				// Fluent/acrylic flag was introduced in Windows 10 build 17063 (between FCU and April 2018 update)
				if (parseInt(os.release().split('.')[2]) >= 17063) {
					attribValue = ACCENT_STATE.ACCENT_ENABLE_ACRYLICBLURBEHIND;
				}
				break;

			case 'blur':
				attribValue = ACCENT_STATE.ACCENT_ENABLE_BLURBEHIND;
				break;

			case 'transparent':
				attribValue = ACCENT_STATE.ACCENT_ENABLE_TRANSPARENTGRADIENT;
				break;
		}

		SetWindowCompositionAttribute(this._win.getNativeWindowHandle(), attribValue, 0);
	}

	private applyTransparency(windowConfig: IWindowSettings): void {
		let applied = false;

		if (windowConfig) {
			if (isWindows && parseFloat(os.release()) >= 10) {
				if (windowConfig.compositionAttribute && windowConfig.compositionAttribute !== 'none' && this.hasHiddenTitleBarStyle) {
					this.setCompositionAttribute(windowConfig.compositionAttribute);
					applied = true;
				} else {
					this.setCompositionAttribute('none');
				}
			} else if (isMacintosh && parseFloat(os.release()) >= 14) {
				if (windowConfig.vibrancy && windowConfig.vibrancy !== 'none') {
					this._win.setVibrancy(windowConfig.vibrancy);
					applied = true;
				} else {
					// Documentation says to pass null to remove vibrancy but this is not reflected in the typings
					this._win.setVibrancy(null as any);
				}
			} else if (isLinux) {
				// TODO
			}
		}

		// FIXME: on windows, background is pitchblack at startup until the user changes the composition attribute in settings
		this._win.setBackgroundColor(applied ? '#00000000' : this.themeMainService.getBackgroundColor());
	}

	private pendingLoadConfig: INativeWindowConfiguration | undefined;

	private currentConfig: INativeWindowConfiguration | undefined;
	get config(): INativeWindowConfiguration | undefined { return this.currentConfig; }

	private _id: number;
	get id(): number { return this._id; }

	private _win: BrowserWindow;
	get win(): BrowserWindow { return this._win; }

	get hasHiddenTitleBarStyle(): boolean { return !!this.hiddenTitleBarStyle; }

	get isExtensionDevelopmentHost(): boolean { return !!(this.currentConfig?.extensionDevelopmentPath); }

	get isExtensionTestHost(): boolean { return !!(this.currentConfig?.extensionTestsPath); }

	get isExtensionDevelopmentTestFromCli(): boolean { return this.isExtensionDevelopmentHost && this.isExtensionTestHost && !this.currentConfig?.debugId; }

	setRepresentedFilename(filename: string): void {
		if (isMacintosh) {
			this.win.setRepresentedFilename(filename);
		} else {
			this.representedFilename = filename;
		}
	}

	getRepresentedFilename(): string | undefined {
		if (isMacintosh) {
			return this.win.getRepresentedFilename();
		}

		return this.representedFilename;
	}

	setDocumentEdited(edited: boolean): void {
		if (isMacintosh) {
			this._win.setDocumentEdited(edited);
		}

		this.documentEdited = edited;
	}

	isDocumentEdited(): boolean {
		if (isMacintosh) {
			return this._win.isDocumentEdited();
		}

		return !!this.documentEdited;
	}

	focus(options?: { force: boolean }): void {
		// macOS: Electron > 7.x changed its behaviour to not
		// bring the application to the foreground when a window
		// is focused programmatically. Only via `app.focus` and
		// the option `steal: true` can you get the previous
		// behaviour back. The only reason to use this option is
		// when a window is getting focused while the application
		// is not in the foreground.
		if (isMacintosh && options?.force) {
			app.focus({ steal: true });
		}

		if (!this._win) {
			return;
		}

		if (this._win.isMinimized()) {
			this._win.restore();
		}

		this._win.focus();
	}

	get lastFocusTime(): number { return this._lastFocusTime; }

	get backupPath(): string | undefined { return this.currentConfig?.backupPath; }

	get openedWorkspace(): IWorkspaceIdentifier | ISingleFolderWorkspaceIdentifier | undefined { return this.currentConfig?.workspace; }

	get remoteAuthority(): string | undefined { return this.currentConfig?.remoteAuthority; }

	setReady(): void {
		this._readyState = ReadyState.READY;

		// inform all waiting promises that we are ready now
		while (this.whenReadyCallbacks.length) {
			this.whenReadyCallbacks.pop()!(this);
		}

		// Events
		this._onReady.fire();
	}

	ready(): Promise<ICodeWindow> {
		return new Promise<ICodeWindow>(resolve => {
			if (this.isReady) {
				return resolve(this);
			}

			// otherwise keep and call later when we are ready
			this.whenReadyCallbacks.push(resolve);
		});
	}

	get isReady(): boolean {
		return this._readyState === ReadyState.READY;
	}

	get whenClosedOrLoaded(): Promise<void> {
		return new Promise<void>(resolve => {

			function handle() {
				closeListener.dispose();
				loadListener.dispose();

				resolve();
			}

			const closeListener = this.onClose(() => handle());
			const loadListener = this.onLoad(() => handle());
		});
	}

	private registerListeners(): void {

		// Crashes & Unrsponsive & Failed to load
		this._win.webContents.on('render-process-gone', (event, details) => this.onWindowError(WindowError.CRASHED, details));
		this._win.on('unresponsive', () => this.onWindowError(WindowError.UNRESPONSIVE));
		this._win.webContents.on('did-fail-load', (event, errorCode, errorDescription) => this.logService.warn('Main: failed to load workbench window, ', errorDescription));

		// Window close
		this._win.on('closed', () => {
			this._onClose.fire();

			this.dispose();
		});

		const svgFileSchemes = new Set([Schemas.file, Schemas.vscodeFileResource, Schemas.vscodeRemoteResource, 'devtools']);
		this._win.webContents.session.webRequest.onBeforeRequest((details, callback) => {
			const uri = URI.parse(details.url);
			// Prevent loading of remote svgs
			if (uri && uri.path.endsWith('.svg')) {
				const safeScheme = svgFileSchemes.has(uri.scheme) ||
					uri.path.includes(Schemas.vscodeRemoteResource);
				if (!safeScheme) {
					return callback({ cancel: true });
				}
			}

			return callback({ cancel: false });
		});

		this._win.webContents.session.webRequest.onHeadersReceived((details, callback) => {
			const responseHeaders = details.responseHeaders as Record<string, (string) | (string[])>;
			const contentType = (responseHeaders['content-type'] || responseHeaders['Content-Type']);

			if (contentType && Array.isArray(contentType)) {
				const uri = URI.parse(details.url);
				// https://github.com/microsoft/vscode/issues/97564
				// ensure local svg files have Content-Type image/svg+xml
				if (uri && uri.path.endsWith('.svg')) {
					if (svgFileSchemes.has(uri.scheme)) {
						responseHeaders['Content-Type'] = ['image/svg+xml'];
						return callback({ cancel: false, responseHeaders });
					}
				}

				// remote extension schemes have the following format
				// http://127.0.0.1:<port>/vscode-remote-resource?path=
				if (!uri.path.includes(Schemas.vscodeRemoteResource) &&
					contentType.some(x => x.toLowerCase().includes('image/svg'))) {
					return callback({ cancel: true });
				}
			}

			return callback({ cancel: false });
		});

		// Remember that we loaded
		this._win.webContents.on('did-finish-load', () => {
			this._readyState = ReadyState.LOADING;

			// Associate properties from the load request if provided
			if (this.pendingLoadConfig) {
				this.currentConfig = this.pendingLoadConfig;

				this.pendingLoadConfig = undefined;
			}
		});

		// Window Focus
		this._win.on('focus', () => {
			this._lastFocusTime = Date.now();
		});

		if (isMacintosh) {
			const displayChangedScheduler = this._register(new RunOnceScheduler(() => {
				if (!this._win) {
					return; // disposed
				}

				// Simple fullscreen doesn't resize automatically when the resolution changes so as a workaround
				// we need to detect when display metrics change or displays are added/removed and toggle the
				// fullscreen manually.
				if (!this.useNativeFullScreen() && this.isFullScreen) {
					this.setFullScreen(false);
					this.setFullScreen(true);
				}
			}, 100));

			const displayChangedListener = (event: Event, display: Display, changedMetrics?: string[]) => {
				if (Array.isArray(changedMetrics) && changedMetrics.length === 1 && changedMetrics[0] === 'workArea') {
					// Electron will emit 'display-metrics-changed' events even when actually
					// going fullscreen, because the dock hides. However, we do not want to
					// react on this event as there is no change in display bounds.
					return;
				}

				displayChangedScheduler.schedule();
			};

			screen.on('display-metrics-changed', displayChangedListener);
			this._register(toDisposable(() => screen.removeListener('display-metrics-changed', displayChangedListener)));

			screen.on('display-added', displayChangedListener);
			this._register(toDisposable(() => screen.removeListener('display-added', displayChangedListener)));

			screen.on('display-removed', displayChangedListener);
			this._register(toDisposable(() => screen.removeListener('display-removed', displayChangedListener)));
		}

		// Window (Un)Maximize
		this._win.on('maximize', (e: Event) => {
			if (this.currentConfig) {
				this.currentConfig.maximized = true;
			}

			app.emit('browser-window-maximize', e, this._win);
		});

		this._win.on('unmaximize', (e: Event) => {
			if (this.currentConfig) {
				this.currentConfig.maximized = false;
			}

			app.emit('browser-window-unmaximize', e, this._win);
		});

		// Window Fullscreen
		this._win.on('enter-full-screen', () => {
			this.sendWhenReady('vscode:enterFullScreen', CancellationToken.None);
		});

		this._win.on('leave-full-screen', () => {
			this.sendWhenReady('vscode:leaveFullScreen', CancellationToken.None);
		});

		// Handle configuration changes
		this._register(this.configurationService.onDidChangeConfiguration(e => this.onConfigurationUpdated()));

		// Handle Workspace events
		this._register(this.workspacesManagementMainService.onUntitledWorkspaceDeleted(e => this.onUntitledWorkspaceDeleted(e)));

		// Inject headers when requests are incoming
		const urls = ['https://marketplace.visualstudio.com/*', 'https://*.vsassets.io/*'];
		this._win.webContents.session.webRequest.onBeforeSendHeaders({ urls }, (details, cb) =>
			this.marketplaceHeadersPromise.then(headers => cb({ cancel: false, requestHeaders: Object.assign(details.requestHeaders, headers) })));
	}

	private onWindowError(error: WindowError.UNRESPONSIVE): void;
	private onWindowError(error: WindowError.CRASHED, details: RenderProcessGoneDetails): void;
	private onWindowError(error: WindowError, details?: RenderProcessGoneDetails): void {
		this.logService.error(error === WindowError.CRASHED ? `Main: renderer process crashed (detail: ${details?.reason})` : 'Main: detected unresponsive');

		// If we run extension tests from CLI, showing a dialog is not
		// very helpful in this case. Rather, we bring down the test run
		// to signal back a failing run.
		if (this.isExtensionDevelopmentTestFromCli) {
			this.lifecycleMainService.kill(1);
			return;
		}

		// Telemetry
		type WindowErrorClassification = {
			type: { classification: 'SystemMetaData', purpose: 'PerformanceAndHealth', isMeasurement: true };
		};
		type WindowErrorEvent = {
			type: WindowError;
		};
		this.telemetryService.publicLog2<WindowErrorEvent, WindowErrorClassification>('windowerror', { type: error });

		// Unresponsive
		if (error === WindowError.UNRESPONSIVE) {
			if (this.isExtensionDevelopmentHost || this.isExtensionTestHost || (this._win && this._win.webContents && this._win.webContents.isDevToolsOpened())) {
				// TODO@bpasero Workaround for https://github.com/microsoft/vscode/issues/56994
				// In certain cases the window can report unresponsiveness because a breakpoint was hit
				// and the process is stopped executing. The most typical cases are:
				// - devtools are opened and debugging happens
				// - window is an extensions development host that is being debugged
				// - window is an extension test development host that is being debugged
				return;
			}

			// Show Dialog
			this.dialogMainService.showMessageBox({
				title: product.nameLong,
				type: 'warning',
				buttons: [mnemonicButtonLabel(localize({ key: 'reopen', comment: ['&& denotes a mnemonic'] }, "&&Reopen")), mnemonicButtonLabel(localize({ key: 'wait', comment: ['&& denotes a mnemonic'] }, "&&Keep Waiting")), mnemonicButtonLabel(localize({ key: 'close', comment: ['&& denotes a mnemonic'] }, "&&Close"))],
				message: localize('appStalled', "The window is no longer responding"),
				detail: localize('appStalledDetail', "You can reopen or close the window or keep waiting."),
				noLink: true
			}, this._win).then(result => {
				if (!this._win) {
					return; // Return early if the window has been going down already
				}

				if (result.response === 0) {
					this._win.webContents.forcefullyCrashRenderer(); // Calling reload() immediately after calling this method will force the reload to occur in a new process
					this.reload();
				} else if (result.response === 2) {
					this.destroyWindow();
				}
			});
		}

		// Crashed
		else {
			let message: string;
			if (details && details.reason !== 'crashed') {
				message = localize('appCrashedDetails', "The window has crashed (reason: '{0}')", details?.reason);
			} else {
				message = localize('appCrashed', "The window has crashed", details?.reason);
			}

			this.dialogMainService.showMessageBox({
				title: product.nameLong,
				type: 'warning',
				buttons: [mnemonicButtonLabel(localize({ key: 'reopen', comment: ['&& denotes a mnemonic'] }, "&&Reopen")), mnemonicButtonLabel(localize({ key: 'close', comment: ['&& denotes a mnemonic'] }, "&&Close"))],
				message,
				detail: localize('appCrashedDetail', "We are sorry for the inconvenience! You can reopen the window to continue where you left off."),
				noLink: true
			}, this._win).then(result => {
				if (!this._win) {
					return; // Return early if the window has been going down already
				}

				if (result.response === 0) {
					this.reload();
				} else if (result.response === 1) {
					this.destroyWindow();
				}
			});
		}
	}

	private destroyWindow(): void {
		this._onDestroy.fire(); // 'close' event will not be fired on destroy(), so signal crash via explicit event
		this._win.destroy(); 	// make sure to destroy the window as it has crashed
	}

	private onUntitledWorkspaceDeleted(workspace: IWorkspaceIdentifier): void {

		// Make sure to update our workspace config if we detect that it
		// was deleted
		if (this.openedWorkspace?.id === workspace.id && this.currentConfig) {
			this.currentConfig.workspace = undefined;
		}
	}

	private onConfigurationUpdated(): void {

		// Menubar
		const newMenuBarVisibility = this.getMenuBarVisibility();
		if (newMenuBarVisibility !== this.currentMenuBarVisibility) {
			this.currentMenuBarVisibility = newMenuBarVisibility;
			this.setMenuBarVisibility(newMenuBarVisibility);
		}

<<<<<<< HEAD
		this.applyTransparency(this.configurationService.getValue<IWindowSettings>('window'));

		// Do not set to empty configuration at startup if setting is empty to not override configuration through CLI options:
		const env = process.env;
=======
		// Proxy
>>>>>>> a5308447
		let newHttpProxy = (this.configurationService.getValue<string>('http.proxy') || '').trim()
			|| (process.env['https_proxy'] || process.env['HTTPS_PROXY'] || process.env['http_proxy'] || process.env['HTTP_PROXY'] || '').trim() // Not standardized.
			|| undefined;

		if (newHttpProxy?.endsWith('/')) {
			newHttpProxy = newHttpProxy.substr(0, newHttpProxy.length - 1);
		}

		const newNoProxy = (process.env['no_proxy'] || process.env['NO_PROXY'] || '').trim() || undefined; // Not standardized.
		if ((newHttpProxy || '').indexOf('@') === -1 && (newHttpProxy !== this.currentHttpProxy || newNoProxy !== this.currentNoProxy)) {
			this.currentHttpProxy = newHttpProxy;
			this.currentNoProxy = newNoProxy;

			const proxyRules = newHttpProxy || '';
			const proxyBypassRules = newNoProxy ? `${newNoProxy},<local>` : '<local>';
			this.logService.trace(`Setting proxy to '${proxyRules}', bypassing '${proxyBypassRules}'`);
			this._win.webContents.session.setProxy({ proxyRules, proxyBypassRules, pacScript: '' });
		}
	}

	addTabbedWindow(window: ICodeWindow): void {
		if (isMacintosh) {
			this._win.addTabbedWindow(window.win);
		}
	}

	load(config: INativeWindowConfiguration, { isReload, disableExtensions }: { isReload?: boolean, disableExtensions?: boolean } = Object.create(null)): void {

		// If this window was loaded before from the command line
		// (as indicated by VSCODE_CLI environment), make sure to
		// preserve that user environment in subsequent loads,
		// unless the new configuration context was also a CLI
		// (for https://github.com/microsoft/vscode/issues/108571)
		const currentUserEnv = (this.currentConfig ?? this.pendingLoadConfig)?.userEnv;
		if (currentUserEnv && isLaunchedFromCli(currentUserEnv) && !isLaunchedFromCli(config.userEnv)) {
			config.userEnv = { ...currentUserEnv, ...config.userEnv }; // still allow to override certain environment as passed in
		}

		// If this is the first time the window is loaded, we associate the paths
		// directly with the window because we assume the loading will just work
		if (this._readyState === ReadyState.NONE) {
			this.currentConfig = config;
		}

		// Otherwise, the window is currently showing a folder and if there is an
		// unload handler preventing the load, we cannot just associate the paths
		// because the loading might be vetoed. Instead we associate it later when
		// the window load event has fired.
		else {
			this.pendingLoadConfig = config;
			this._readyState = ReadyState.NAVIGATING;
		}

		// Add disable-extensions to the config, but do not preserve it on currentConfig or
		// pendingLoadConfig so that it is applied only on this load
		const configuration = { ...config };
		if (disableExtensions !== undefined) {
			configuration['disable-extensions'] = disableExtensions;
		}

		// Clear Document Edited if needed
		if (this.isDocumentEdited()) {
			if (!isReload || !this.backupMainService.isHotExitEnabled()) {
				this.setDocumentEdited(false);
			}
		}

		// Clear Title and Filename if needed
		if (!isReload) {
			if (this.getRepresentedFilename()) {
				this.setRepresentedFilename('');
			}

			this._win.setTitle(product.nameLong);
		}

		// Load URL
		mark('code/willOpenNewWindow');
		this._win.loadURL(this.getUrl(configuration));

		// Make window visible if it did not open in N seconds because this indicates an error
		// Only do this when running out of sources and not when running tests
		if (!this.environmentService.isBuilt && !this.environmentService.extensionTestsLocationURI) {
			this.showTimeoutHandle = setTimeout(() => {
				if (this._win && !this._win.isVisible() && !this._win.isMinimized()) {
					this._win.show();
					this.focus({ force: true });
					this._win.webContents.openDevTools();
				}
			}, 10000);
		}

		// Event
		this._onLoad.fire();
	}

	async reload(cli?: NativeParsedArgs): Promise<void> {

		// Copy our current config for reuse
		const configuration = Object.assign({}, this.currentConfig);

		// Validate workspace
		configuration.workspace = await this.validateWorkspace(configuration);

		// Delete some properties we do not want during reload
		delete configuration.filesToOpenOrCreate;
		delete configuration.filesToDiff;
		delete configuration.filesToWait;

		// Some configuration things get inherited if the window is being reloaded and we are
		// in extension development mode. These options are all development related.
		if (this.isExtensionDevelopmentHost && cli) {
			configuration.verbose = cli.verbose;
			configuration.debugId = cli.debugId;
			configuration['inspect-extensions'] = cli['inspect-extensions'];
			configuration['inspect-brk-extensions'] = cli['inspect-brk-extensions'];
			configuration['extensions-dir'] = cli['extensions-dir'];
		}

		configuration.isInitialStartup = false; // since this is a reload

		// Load config
		this.load(configuration, { isReload: true, disableExtensions: cli?.['disable-extensions'] });
	}

	private async validateWorkspace(configuration: INativeWindowConfiguration): Promise<IWorkspaceIdentifier | ISingleFolderWorkspaceIdentifier | undefined> {

		// Multi folder
		if (isWorkspaceIdentifier(configuration.workspace)) {
			const configPath = configuration.workspace.configPath;
			if (configPath.scheme === Schemas.file) {
				const workspaceExists = await this.fileService.exists(configPath);
				if (!workspaceExists) {
					return undefined;
				}
			}
		}

		// Single folder
		else if (isSingleFolderWorkspaceIdentifier(configuration.workspace)) {
			const uri = configuration.workspace.uri;
			if (uri.scheme === Schemas.file) {
				const folderExists = await this.fileService.exists(uri);
				if (!folderExists) {
					return undefined;
				}
			}
		}

		// Workspace is valid
		return configuration.workspace;
	}

	private getUrl(windowConfiguration: INativeWindowConfiguration): string {

		// Set window ID
		windowConfiguration.windowId = this._win.id;
		windowConfiguration.sessionId = `window:${this._win.id}`;
		windowConfiguration.logLevel = this.logService.getLevel();
		windowConfiguration.logsPath = this.environmentService.logsPath;

		// Set zoomlevel
		const windowConfig = this.configurationService.getValue<IWindowSettings | undefined>('window');
		const zoomLevel = windowConfig?.zoomLevel;
		if (typeof zoomLevel === 'number') {
			windowConfiguration.zoomLevel = zoomLevel;
		}

		// Set fullscreen state
		windowConfiguration.fullscreen = this.isFullScreen;

		// Set Accessibility Config
		windowConfiguration.colorScheme = {
			dark: nativeTheme.shouldUseDarkColors,
			highContrast: nativeTheme.shouldUseInvertedColorScheme || nativeTheme.shouldUseHighContrastColors
		};
		windowConfiguration.autoDetectHighContrast = windowConfig?.autoDetectHighContrast ?? true;
		windowConfiguration.accessibilitySupport = app.accessibilitySupportEnabled;

		// Title style related
		windowConfiguration.maximized = this._win.isMaximized();

		// Dump Perf Counters
		windowConfiguration.perfMarks = getMarks();

		// Parts splash
		windowConfiguration.partsSplashPath = join(this.environmentService.userDataPath, 'rapid_render.json');

		// OS Info
		windowConfiguration.os = {
			release: release()
		};

		// Config (combination of process.argv and window configuration)
		const environment = parseArgs(process.argv, OPTIONS);
		const config = Object.assign(environment, windowConfiguration) as unknown as { [key: string]: unknown };
		for (const key in config) {
			const configValue = config[key];
			if (configValue === undefined || configValue === null || configValue === '' || configValue === false) {
				delete config[key]; // only send over properties that have a true value
			}
		}

		// In the unlikely event of the URL becoming larger than 2MB, remove parts of
		// it that are not under our control. Mainly, the user environment can be very
		// large depending on user configuration, so we can only remove it in that case.
		let configUrl = this.doGetUrl(config);
		if (configUrl.length > CodeWindow.MAX_URL_LENGTH) {
			this.logService.warn('Application URL exceeds maximum of 2MB and was shortened.');

			configUrl = this.doGetUrl({ ...config, userEnv: undefined });

			if (configUrl.length > CodeWindow.MAX_URL_LENGTH) {
				this.logService.error('Application URL exceeds maximum of 2MB and cannot be loaded.');
			}
		}

		return configUrl;
	}

	private doGetUrl(config: object): string {
		let workbench: string;
		if (this.environmentService.sandbox) {
			workbench = 'vs/code/electron-sandbox/workbench/workbench.html';
		} else {
			workbench = 'vs/code/electron-browser/workbench/workbench.html';
		}

		return FileAccess
			.asBrowserUri(workbench, require)
			.with({ query: `config=${encodeURIComponent(JSON.stringify(config))}` })
			.toString(true);
	}

	serializeWindowState(): IWindowState {
		if (!this._win) {
			return defaultWindowState();
		}

		// fullscreen gets special treatment
		if (this.isFullScreen) {
			let display: Display | undefined;
			try {
				display = screen.getDisplayMatching(this.getBounds());
			} catch (error) {
				// Electron has weird conditions under which it throws errors
				// e.g. https://github.com/microsoft/vscode/issues/100334 when
				// large numbers are passed in
			}

			const defaultState = defaultWindowState();

			const res = {
				mode: WindowMode.Fullscreen,
				display: display ? display.id : undefined,

				// Still carry over window dimensions from previous sessions
				// if we can compute it in fullscreen state.
				// does not seem possible in all cases on Linux for example
				// (https://github.com/microsoft/vscode/issues/58218) so we
				// fallback to the defaults in that case.
				width: this.windowState.width || defaultState.width,
				height: this.windowState.height || defaultState.height,
				x: this.windowState.x || 0,
				y: this.windowState.y || 0
			};

			return res;
		}

		const state: IWindowState = Object.create(null);
		let mode: WindowMode;

		// get window mode
		if (!isMacintosh && this._win.isMaximized()) {
			mode = WindowMode.Maximized;
		} else {
			mode = WindowMode.Normal;
		}

		// we don't want to save minimized state, only maximized or normal
		if (mode === WindowMode.Maximized) {
			state.mode = WindowMode.Maximized;
		} else {
			state.mode = WindowMode.Normal;
		}

		// only consider non-minimized window states
		if (mode === WindowMode.Normal || mode === WindowMode.Maximized) {
			let bounds: Rectangle;
			if (mode === WindowMode.Normal) {
				bounds = this.getBounds();
			} else {
				bounds = this._win.getNormalBounds(); // make sure to persist the normal bounds when maximized to be able to restore them
			}

			state.x = bounds.x;
			state.y = bounds.y;
			state.width = bounds.width;
			state.height = bounds.height;
		}

		return state;
	}

	private restoreWindowState(state?: IWindowState): [IWindowState, boolean? /* has multiple displays */] {
		let hasMultipleDisplays = false;
		if (state) {
			try {
				const displays = screen.getAllDisplays();
				hasMultipleDisplays = displays.length > 1;

				state = this.validateWindowState(state, displays);
			} catch (err) {
				this.logService.warn(`Unexpected error validating window state: ${err}\n${err.stack}`); // somehow display API can be picky about the state to validate
			}
		}

		return [state || defaultWindowState(), hasMultipleDisplays];
	}

	private validateWindowState(state: IWindowState, displays: Display[]): IWindowState | undefined {
		this.logService.trace(`window#validateWindowState: validating window state on ${displays.length} display(s)`, state);

		if (typeof state.x !== 'number'
			|| typeof state.y !== 'number'
			|| typeof state.width !== 'number'
			|| typeof state.height !== 'number'
		) {
			this.logService.trace('window#validateWindowState: unexpected type of state values');
			return undefined;
		}

		if (state.width <= 0 || state.height <= 0) {
			this.logService.trace('window#validateWindowState: unexpected negative values');
			return undefined;
		}

		// Single Monitor: be strict about x/y positioning
		// macOS & Linux: these OS seem to be pretty good in ensuring that a window is never outside of it's bounds.
		// Windows: it is possible to have a window with a size that makes it fall out of the window. our strategy
		//          is to try as much as possible to keep the window in the monitor bounds. we are not as strict as
		//          macOS and Linux and allow the window to exceed the monitor bounds as long as the window is still
		//          some pixels (128) visible on the screen for the user to drag it back.
		if (displays.length === 1) {
			const displayWorkingArea = this.getWorkingArea(displays[0]);
			if (displayWorkingArea) {
				this.logService.trace('window#validateWindowState: 1 monitor working area', displayWorkingArea);

				function ensureStateInDisplayWorkingArea(): void {
					if (!state || typeof state.x !== 'number' || typeof state.y !== 'number' || !displayWorkingArea) {
						return;
					}

					if (state.x < displayWorkingArea.x) {
						// prevent window from falling out of the screen to the left
						state.x = displayWorkingArea.x;
					}

					if (state.y < displayWorkingArea.y) {
						// prevent window from falling out of the screen to the top
						state.y = displayWorkingArea.y;
					}
				}

				// ensure state is not outside display working area (top, left)
				ensureStateInDisplayWorkingArea();

				if (state.width > displayWorkingArea.width) {
					// prevent window from exceeding display bounds width
					state.width = displayWorkingArea.width;
				}

				if (state.height > displayWorkingArea.height) {
					// prevent window from exceeding display bounds height
					state.height = displayWorkingArea.height;
				}

				if (state.x > (displayWorkingArea.x + displayWorkingArea.width - 128)) {
					// prevent window from falling out of the screen to the right with
					// 128px margin by positioning the window to the far right edge of
					// the screen
					state.x = displayWorkingArea.x + displayWorkingArea.width - state.width;
				}

				if (state.y > (displayWorkingArea.y + displayWorkingArea.height - 128)) {
					// prevent window from falling out of the screen to the bottom with
					// 128px margin by positioning the window to the far bottom edge of
					// the screen
					state.y = displayWorkingArea.y + displayWorkingArea.height - state.height;
				}

				// again ensure state is not outside display working area
				// (it may have changed from the previous validation step)
				ensureStateInDisplayWorkingArea();
			}

			return state;
		}

		// Multi Montior (fullscreen): try to find the previously used display
		if (state.display && state.mode === WindowMode.Fullscreen) {
			const display = displays.find(d => d.id === state.display);
			if (display && typeof display.bounds?.x === 'number' && typeof display.bounds?.y === 'number') {
				this.logService.trace('window#validateWindowState: restoring fullscreen to previous display');

				const defaults = defaultWindowState(WindowMode.Fullscreen); // make sure we have good values when the user restores the window
				defaults.x = display.bounds.x; // carefull to use displays x/y position so that the window ends up on the correct monitor
				defaults.y = display.bounds.y;

				return defaults;
			}
		}

		// Multi Monitor (non-fullscreen): ensure window is within display bounds
		let display: Display | undefined;
		let displayWorkingArea: Rectangle | undefined;
		try {
			display = screen.getDisplayMatching({ x: state.x, y: state.y, width: state.width, height: state.height });
			displayWorkingArea = this.getWorkingArea(display);
		} catch (error) {
			// Electron has weird conditions under which it throws errors
			// e.g. https://github.com/microsoft/vscode/issues/100334 when
			// large numbers are passed in
		}

		if (
			display &&														// we have a display matching the desired bounds
			displayWorkingArea &&											// we have valid working area bounds
			state.x + state.width > displayWorkingArea.x &&					// prevent window from falling out of the screen to the left
			state.y + state.height > displayWorkingArea.y &&				// prevent window from falling out of the screen to the top
			state.x < displayWorkingArea.x + displayWorkingArea.width &&	// prevent window from falling out of the screen to the right
			state.y < displayWorkingArea.y + displayWorkingArea.height		// prevent window from falling out of the screen to the bottom
		) {
			this.logService.trace('window#validateWindowState: multi-monitor working area', displayWorkingArea);

			return state;
		}

		return undefined;
	}

	private getWorkingArea(display: Display): Rectangle | undefined {

		// Prefer the working area of the display to account for taskbars on the
		// desktop being positioned somewhere (https://github.com/microsoft/vscode/issues/50830).
		//
		// Linux X11 sessions sometimes report wrong display bounds, so we validate
		// the reported sizes are positive.
		if (display.workArea.width > 0 && display.workArea.height > 0) {
			return display.workArea;
		}

		if (display.bounds.width > 0 && display.bounds.height > 0) {
			return display.bounds;
		}

		return undefined;
	}

	getBounds(): Rectangle {
		const pos = this._win.getPosition();
		const dimension = this._win.getSize();

		return { x: pos[0], y: pos[1], width: dimension[0], height: dimension[1] };
	}

	toggleFullScreen(): void {
		this.setFullScreen(!this.isFullScreen);
	}

	private setFullScreen(fullscreen: boolean): void {

		// Set fullscreen state
		if (this.useNativeFullScreen()) {
			this.setNativeFullScreen(fullscreen);
		} else {
			this.setSimpleFullScreen(fullscreen);
		}

		// Events
		this.sendWhenReady(fullscreen ? 'vscode:enterFullScreen' : 'vscode:leaveFullScreen', CancellationToken.None);

		// Respect configured menu bar visibility or default to toggle if not set
		if (this.currentMenuBarVisibility) {
			this.setMenuBarVisibility(this.currentMenuBarVisibility, false);
		}
	}

	get isFullScreen(): boolean { return this._win.isFullScreen() || this._win.isSimpleFullScreen(); }

	private setNativeFullScreen(fullscreen: boolean): void {
		if (this._win.isSimpleFullScreen()) {
			this._win.setSimpleFullScreen(false);
		}

		this._win.setFullScreen(fullscreen);
	}

	private setSimpleFullScreen(fullscreen: boolean): void {
		if (this._win.isFullScreen()) {
			this._win.setFullScreen(false);
		}

		this._win.setSimpleFullScreen(fullscreen);
		this._win.webContents.focus(); // workaround issue where focus is not going into window
	}

	private useNativeFullScreen(): boolean {
		const windowConfig = this.configurationService.getValue<IWindowSettings | undefined>('window');
		if (!windowConfig || typeof windowConfig.nativeFullScreen !== 'boolean') {
			return true; // default
		}

		if (windowConfig.nativeTabs) {
			return true; // https://github.com/electron/electron/issues/16142
		}

		return windowConfig.nativeFullScreen !== false;
	}

	isMinimized(): boolean {
		return this._win.isMinimized();
	}

	private getMenuBarVisibility(): MenuBarVisibility {
		let menuBarVisibility = getMenuBarVisibility(this.configurationService);
		if (['visible', 'toggle', 'hidden'].indexOf(menuBarVisibility) < 0) {
			menuBarVisibility = 'classic';
		}

		return menuBarVisibility;
	}

	private setMenuBarVisibility(visibility: MenuBarVisibility, notify: boolean = true): void {
		if (isMacintosh) {
			return; // ignore for macOS platform
		}

		if (visibility === 'toggle') {
			if (notify) {
				this.send('vscode:showInfoMessage', localize('hiddenMenuBar', "You can still access the menu bar by pressing the Alt-key."));
			}
		}

		if (visibility === 'hidden') {
			// for some weird reason that I have no explanation for, the menu bar is not hiding when calling
			// this without timeout (see https://github.com/microsoft/vscode/issues/19777). there seems to be
			// a timing issue with us opening the first window and the menu bar getting created. somehow the
			// fact that we want to hide the menu without being able to bring it back via Alt key makes Electron
			// still show the menu. Unable to reproduce from a simple Hello World application though...
			setTimeout(() => {
				this.doSetMenuBarVisibility(visibility);
			});
		} else {
			this.doSetMenuBarVisibility(visibility);
		}
	}

	private doSetMenuBarVisibility(visibility: MenuBarVisibility): void {
		const isFullscreen = this.isFullScreen;

		switch (visibility) {
			case ('classic'):
				this._win.setMenuBarVisibility(!isFullscreen);
				this._win.autoHideMenuBar = isFullscreen;
				break;

			case ('visible'):
				this._win.setMenuBarVisibility(true);
				this._win.autoHideMenuBar = false;
				break;

			case ('toggle'):
				this._win.setMenuBarVisibility(false);
				this._win.autoHideMenuBar = true;
				break;

			case ('hidden'):
				this._win.setMenuBarVisibility(false);
				this._win.autoHideMenuBar = false;
				break;
		}
	}

	handleTitleDoubleClick(): void {

		// Respect system settings on mac with regards to title click on windows title
		if (isMacintosh) {
			const action = systemPreferences.getUserDefault('AppleActionOnDoubleClick', 'string');
			switch (action) {
				case 'Minimize':
					this.win.minimize();
					break;
				case 'None':
					break;
				case 'Maximize':
				default:
					if (this.win.isMaximized()) {
						this.win.unmaximize();
					} else {
						this.win.maximize();
					}
			}
		}

		// Linux/Windows: just toggle maximize/minimized state
		else {
			if (this.win.isMaximized()) {
				this.win.unmaximize();
			} else {
				this.win.maximize();
			}
		}
	}

	close(): void {
		if (this._win) {
			this._win.close();
		}
	}

	sendWhenReady(channel: string, token: CancellationToken, ...args: any[]): void {
		if (this.isReady) {
			this.send(channel, ...args);
		} else {
			this.ready().then(() => {
				if (!token.isCancellationRequested) {
					this.send(channel, ...args);
				}
			});
		}
	}

	send(channel: string, ...args: any[]): void {
		if (this._win) {
			if (this._win.isDestroyed() || this._win.webContents.isDestroyed()) {
				this.logService.warn(`Sending IPC message to channel ${channel} for window that is destroyed`);
				return;
			}

			this._win.webContents.send(channel, ...args);
		}
	}

	updateTouchBar(groups: ISerializableCommandAction[][]): void {
		if (!isMacintosh) {
			return; // only supported on macOS
		}

		// Update segments for all groups. Setting the segments property
		// of the group directly prevents ugly flickering from happening
		this.touchBarGroups.forEach((touchBarGroup, index) => {
			const commands = groups[index];
			touchBarGroup.segments = this.createTouchBarGroupSegments(commands);
		});
	}

	private createTouchBar(): void {
		if (!isMacintosh) {
			return; // only supported on macOS
		}

		// To avoid flickering, we try to reuse the touch bar group
		// as much as possible by creating a large number of groups
		// for reusing later.
		for (let i = 0; i < 10; i++) {
			const groupTouchBar = this.createTouchBarGroup();
			this.touchBarGroups.push(groupTouchBar);
		}

		this._win.setTouchBar(new TouchBar({ items: this.touchBarGroups }));
	}

	private createTouchBarGroup(items: ISerializableCommandAction[] = []): TouchBarSegmentedControl {

		// Group Segments
		const segments = this.createTouchBarGroupSegments(items);

		// Group Control
		const control = new TouchBar.TouchBarSegmentedControl({
			segments,
			mode: 'buttons',
			segmentStyle: 'automatic',
			change: (selectedIndex) => {
				this.sendWhenReady('vscode:runAction', CancellationToken.None, { id: (control.segments[selectedIndex] as ITouchBarSegment).id, from: 'touchbar' });
			}
		});

		return control;
	}

	private createTouchBarGroupSegments(items: ISerializableCommandAction[] = []): ITouchBarSegment[] {
		const segments: ITouchBarSegment[] = items.map(item => {
			let icon: NativeImage | undefined;
			if (item.icon && !ThemeIcon.isThemeIcon(item.icon) && item.icon?.dark?.scheme === Schemas.file) {
				icon = nativeImage.createFromPath(URI.revive(item.icon.dark).fsPath);
				if (icon.isEmpty()) {
					icon = undefined;
				}
			}

			let title: string;
			if (typeof item.title === 'string') {
				title = item.title;
			} else {
				title = item.title.value;
			}

			return {
				id: item.id,
				label: !icon ? title : undefined,
				icon
			};
		});

		return segments;
	}

	dispose(): void {
		super.dispose();

		if (this.showTimeoutHandle) {
			clearTimeout(this.showTimeoutHandle);
		}

		this._win = null!; // Important to dereference the window object to allow for GC
	}
}<|MERGE_RESOLUTION|>--- conflicted
+++ resolved
@@ -189,17 +189,12 @@
 			// Linux: always
 			// Windows: only when running out of sources, otherwise an icon is set by us on the executable
 			if (isLinux) {
-<<<<<<< HEAD
-				options.icon = path.join(this.environmentService.appRoot, 'resources/linux/code.png');
-
+				options.icon = join(this.environmentService.appRoot, 'resources/linux/code.png');
 				// Make sure hardware acceleration is actually disabled.
 				//options.transparent = windowConfig && windowConfig.transparent && app.getGPUFeatureStatus().gpu_compositing !== 'enabled';
 				//if (options.transparent) {
 				//	options.backgroundColor = '#00000000';
 				//}
-=======
-				options.icon = join(this.environmentService.appRoot, 'resources/linux/code.png');
->>>>>>> a5308447
 			} else if (isWindows && !this.environmentService.isBuilt) {
 				options.icon = join(this.environmentService.appRoot, 'resources/win32/code_150x150.png');
 			}
@@ -243,15 +238,11 @@
 				this._win.setSheetOffset(22); // offset dialogs by the height of the custom title bar if we have any
 			}
 
-<<<<<<< HEAD
 			if (windowConfig) {
 				this.applyTransparency(windowConfig);
 			}
 
-			// TODO@Ben (Electron 4 regression): when running on multiple displays where the target display
-=======
 			// TODO@bpasero (Electron 4 regression): when running on multiple displays where the target display
->>>>>>> a5308447
 			// to open the window has a larger resolution than the primary display, the window will not size
 			// correctly unless we set the bounds again (https://github.com/microsoft/vscode/issues/74872)
 			//
@@ -732,14 +723,8 @@
 			this.setMenuBarVisibility(newMenuBarVisibility);
 		}
 
-<<<<<<< HEAD
 		this.applyTransparency(this.configurationService.getValue<IWindowSettings>('window'));
 
-		// Do not set to empty configuration at startup if setting is empty to not override configuration through CLI options:
-		const env = process.env;
-=======
-		// Proxy
->>>>>>> a5308447
 		let newHttpProxy = (this.configurationService.getValue<string>('http.proxy') || '').trim()
 			|| (process.env['https_proxy'] || process.env['HTTPS_PROXY'] || process.env['http_proxy'] || process.env['HTTP_PROXY'] || '').trim() // Not standardized.
 			|| undefined;
