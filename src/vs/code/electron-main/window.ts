/*---------------------------------------------------------------------------------------------
 *  Copyright (c) Microsoft Corporation. All rights reserved.
 *  Licensed under the MIT License. See License.txt in the project root for license information.
 *--------------------------------------------------------------------------------------------*/

import * as path from 'vs/base/common/path';
import * as objects from 'vs/base/common/objects';
import * as os from 'os';
import * as nls from 'vs/nls';
import { URI } from 'vs/base/common/uri';
import { screen, BrowserWindow, systemPreferences, app, TouchBar, nativeImage, Rectangle, Display, TouchBarSegmentedControl, NativeImage, BrowserWindowConstructorOptions, SegmentedControlSegment } from 'electron';
import { IEnvironmentService, ParsedArgs } from 'vs/platform/environment/common/environment';
import { ILogService } from 'vs/platform/log/common/log';
import { IConfigurationService } from 'vs/platform/configuration/common/configuration';
import { parseArgs, OPTIONS } from 'vs/platform/environment/node/argv';
import product from 'vs/platform/product/common/product';
import { IWindowSettings, MenuBarVisibility, IWindowConfiguration, ReadyState, getTitleBarStyle } from 'vs/platform/windows/common/windows';
import { Disposable, toDisposable } from 'vs/base/common/lifecycle';
import { isLinux, isMacintosh, isWindows } from 'vs/base/common/platform';
import { ICodeWindow, IWindowState, WindowMode } from 'vs/platform/windows/electron-main/windows';
import { IWorkspaceIdentifier } from 'vs/platform/workspaces/common/workspaces';
import { IWorkspacesMainService } from 'vs/platform/workspaces/electron-main/workspacesMainService';
import { IBackupMainService } from 'vs/platform/backup/electron-main/backup';
import { ISerializableCommandAction } from 'vs/platform/actions/common/actions';
import * as perf from 'vs/base/common/performance';
import { resolveMarketplaceHeaders } from 'vs/platform/extensionManagement/common/extensionGalleryService';
import { IThemeMainService } from 'vs/platform/theme/electron-main/themeMainService';
import { endsWith } from 'vs/base/common/strings';
import { RunOnceScheduler } from 'vs/base/common/async';
import { IFileService } from 'vs/platform/files/common/files';

const RUN_TEXTMATE_IN_WORKER = false;

export interface IWindowCreationOptions {
	state: IWindowState;
	extensionDevelopmentPath?: string[];
	isExtensionTestHost?: boolean;
}

export const defaultWindowState = function (mode = WindowMode.Normal): IWindowState {
	return {
		width: 1024,
		height: 768,
		mode
	};
};

interface ITouchBarSegment extends SegmentedControlSegment {
	id: string;
}

export class CodeWindow extends Disposable implements ICodeWindow {

	private static readonly MIN_WIDTH = 200;
	private static readonly MIN_HEIGHT = 120;

	private static readonly MAX_URL_LENGTH = 2 * 1024 * 1024; // https://cs.chromium.org/chromium/src/url/url_constants.cc?l=32

	private hiddenTitleBarStyle: boolean;
	private showTimeoutHandle: NodeJS.Timeout;
	private _id: number;
	private _win: BrowserWindow;
	private _lastFocusTime: number;
	private _readyState: ReadyState;
	private windowState: IWindowState;
	private currentMenuBarVisibility: MenuBarVisibility;
	private representedFilename: string;

	private readonly whenReadyCallbacks: { (window: ICodeWindow): void }[];

	private currentConfig: IWindowConfiguration;
	private pendingLoadConfig?: IWindowConfiguration;

	private marketplaceHeadersPromise: Promise<object>;

	private readonly touchBarGroups: TouchBarSegmentedControl[];

	constructor(
		config: IWindowCreationOptions,
		@ILogService private readonly logService: ILogService,
		@IEnvironmentService private readonly environmentService: IEnvironmentService,
		@IFileService private readonly fileService: IFileService,
		@IConfigurationService private readonly configurationService: IConfigurationService,
		@IThemeMainService private readonly themeMainService: IThemeMainService,
		@IWorkspacesMainService private readonly workspacesMainService: IWorkspacesMainService,
		@IBackupMainService private readonly backupMainService: IBackupMainService,
	) {
		super();

		this.touchBarGroups = [];
		this._lastFocusTime = -1;
		this._readyState = ReadyState.NONE;
		this.whenReadyCallbacks = [];

		// create browser window
		this.createBrowserWindow(config);

		// respect configured menu bar visibility
		this.onConfigurationUpdated();

		// macOS: touch bar support
		this.createTouchBar();

		// Request handling
		this.handleMarketplaceRequests();

		// Eventing
		this.registerListeners();
	}

	private createBrowserWindow(config: IWindowCreationOptions): void {

		// Load window state
		const [state, hasMultipleDisplays] = this.restoreWindowState(config.state);
		this.windowState = state;

<<<<<<< HEAD
		const options: Electron.BrowserWindowConstructorOptions = {
=======
		// in case we are maximized or fullscreen, only show later after the call to maximize/fullscreen (see below)
		const isFullscreenOrMaximized = (this.windowState.mode === WindowMode.Maximized || this.windowState.mode === WindowMode.Fullscreen);

		const options: BrowserWindowConstructorOptions = {
>>>>>>> d3eb2482
			width: this.windowState.width,
			height: this.windowState.height,
			x: this.windowState.x,
			y: this.windowState.y,
			backgroundColor: this.themeMainService.getBackgroundColor(),
			minWidth: CodeWindow.MIN_WIDTH,
			minHeight: CodeWindow.MIN_HEIGHT,
			show: false,
			title: product.nameLong,
			webPreferences: {
				// By default if Code is in the background, intervals and timeouts get throttled, so we
				// want to enforce that Code stays in the foreground. This triggers a disable_hidden_
				// flag that Electron provides via patch:
				// https://github.com/electron/libchromiumcontent/blob/master/patches/common/chromium/disable_hidden.patch
				backgroundThrottling: false,
				nodeIntegration: true,
				nodeIntegrationInWorker: RUN_TEXTMATE_IN_WORKER,
				webviewTag: true
			}
		};

		if (isLinux) {
			options.icon = path.join(this.environmentService.appRoot, 'resources/linux/code.png'); // Windows and Mac are better off using the embedded icon(s)

			// Make sure hardware acceleration is actually disabled.
			//options.transparent = windowConfig && windowConfig.transparent && app.getGPUFeatureStatus().gpu_compositing !== 'enabled';
			//if (options.transparent) {
			//	options.backgroundColor = '#00000000';
			//}
		}

		if (isMacintosh && !this.useNativeFullScreen()) {
			options.fullscreenable = false; // enables simple fullscreen mode
		}

		const windowConfig = this.configurationService.getValue<IWindowSettings>('window');

		if (isMacintosh) {
			options.acceptFirstMouse = true; // enabled by default

			if (windowConfig && windowConfig.clickThroughInactive === false) {
				options.acceptFirstMouse = false;
			}
		}

		const useNativeTabs = isMacintosh && windowConfig && windowConfig.nativeTabs === true;
		if (useNativeTabs) {
			options.tabbingIdentifier = product.nameShort; // this opts in to sierra tabs
		}

		const useCustomTitleStyle = getTitleBarStyle(this.configurationService, this.environmentService, !!config.extensionDevelopmentPath) === 'custom';
		if (useCustomTitleStyle) {
			options.titleBarStyle = 'hidden';
			this.hiddenTitleBarStyle = true;
			if (!isMacintosh) {
				options.frame = false;
			}
		}

		// Create the browser window.
		this._win = new BrowserWindow(options);
		this._id = this._win.id;

		if (isMacintosh && useCustomTitleStyle) {
			this._win.setSheetOffset(22); // offset dialogs by the height of the custom title bar if we have any
		}

		this.applyTransparency(windowConfig);

		// TODO@Ben (Electron 4 regression): when running on multiple displays where the target display
		// to open the window has a larger resolution than the primary display, the window will not size
		// correctly unless we set the bounds again (https://github.com/microsoft/vscode/issues/74872)
		//
		// However, when running with native tabs with multiple windows we cannot use this workaround
		// because there is a potential that the new window will be added as native tab instead of being
		// a window on its own. In that case calling setBounds() would cause https://github.com/microsoft/vscode/issues/75830
		if (isMacintosh && hasMultipleDisplays && (!useNativeTabs || BrowserWindow.getAllWindows().length === 1)) {
			if ([this.windowState.width, this.windowState.height, this.windowState.x, this.windowState.y].every(value => typeof value === 'number')) {
				this._win.setBounds({
					width: this.windowState.width!,
					height: this.windowState.height!,
					x: this.windowState.x!,
					y: this.windowState.y!
				});
			}
		}

		if (this.windowState.mode === WindowMode.Maximized) {
			this._win.maximize();
		} else if (this.windowState.mode === WindowMode.Fullscreen) {
			this.setFullScreen(true);
		}

		// to reduce flicker from the default window size to maximize, we only show after maximize
		// also prevents temporary background flash when transparency is set.
		this._win.show();

		this._lastFocusTime = Date.now(); // since we show directly, we need to set the last focus time too
	}

	private setCompositionAttribute(attribute: 'acrylic' | 'blur' | 'transparent' | 'none'): void {
		const { ACCENT_STATE, SetWindowCompositionAttribute } = require.__$__nodeRequire('windows-swca');
		let attribValue = ACCENT_STATE.ACCENT_DISABLED;
		switch (attribute) {
			case 'acrylic':
				// Fluent/acrylic flag was introduced in Windows 10 build 17063 (between FCU and April 2018 update)
				if (parseInt(os.release().split('.')[2]) >= 17063) {
					attribValue = ACCENT_STATE.ACCENT_ENABLE_ACRYLICBLURBEHIND;
				}
				break;

			case 'blur':
				attribValue = ACCENT_STATE.ACCENT_ENABLE_BLURBEHIND;
				break;

			case 'transparent':
				attribValue = ACCENT_STATE.ACCENT_ENABLE_TRANSPARENTGRADIENT;
				break;
		}

		SetWindowCompositionAttribute(this._win.getNativeWindowHandle(), attribValue, 0);
	}

	private applyTransparency(windowConfig: IWindowSettings): void {
		let applied = false;

		if (windowConfig) {
			if (isWindows && parseFloat(os.release()) >= 10) {
				if (windowConfig.compositionAttribute && windowConfig.compositionAttribute !== 'none' && this.hasHiddenTitleBarStyle()) {
					this.setCompositionAttribute(windowConfig.compositionAttribute);
					applied = true;
				} else {
					this.setCompositionAttribute('none');
				}
			} else if (isMacintosh && parseFloat(os.release()) >= 14) {
				if (windowConfig.vibrancy && windowConfig.vibrancy !== 'none') {
					this._win.setVibrancy(windowConfig.vibrancy);
					applied = true;
				} else {
					// Documentation says to pass null to remove vibrancy but this is not reflected in the typings
					this._win.setVibrancy(null as any);
				}
			} else if (isLinux) {
				// TODO
			}
		}

		// FIXME: on windows, background is pitchblack at startup until the user changes the composition attribute in settings
		this._win.setBackgroundColor(applied ? '#00000000' : this.themeMainService.getBackgroundColor());
	}

	hasHiddenTitleBarStyle(): boolean {
		return this.hiddenTitleBarStyle;
	}

	get isExtensionDevelopmentHost(): boolean {
		return !!this.config.extensionDevelopmentPath;
	}

	get isExtensionTestHost(): boolean {
		return !!this.config.extensionTestsPath;
	}

	get config(): IWindowConfiguration {
		return this.currentConfig;
	}

	get id(): number {
		return this._id;
	}

	get win(): BrowserWindow {
		return this._win;
	}

	setRepresentedFilename(filename: string): void {
		if (isMacintosh) {
			this.win.setRepresentedFilename(filename);
		} else {
			this.representedFilename = filename;
		}
	}

	getRepresentedFilename(): string {
		if (isMacintosh) {
			return this.win.getRepresentedFilename();
		}

		return this.representedFilename;
	}

	focus(): void {
		if (!this._win) {
			return;
		}

		if (this._win.isMinimized()) {
			this._win.restore();
		}

		this._win.focus();
	}

	get lastFocusTime(): number {
		return this._lastFocusTime;
	}

	get backupPath(): string | undefined {
		return this.currentConfig ? this.currentConfig.backupPath : undefined;
	}

	get openedWorkspace(): IWorkspaceIdentifier | undefined {
		return this.currentConfig ? this.currentConfig.workspace : undefined;
	}

	get openedFolderUri(): URI | undefined {
		return this.currentConfig ? this.currentConfig.folderUri : undefined;
	}

	get remoteAuthority(): string | undefined {
		return this.currentConfig ? this.currentConfig.remoteAuthority : undefined;
	}

	setReady(): void {
		this._readyState = ReadyState.READY;

		// inform all waiting promises that we are ready now
		while (this.whenReadyCallbacks.length) {
			this.whenReadyCallbacks.pop()!(this);
		}
	}

	ready(): Promise<ICodeWindow> {
		return new Promise<ICodeWindow>(resolve => {
			if (this.isReady) {
				return resolve(this);
			}

			// otherwise keep and call later when we are ready
			this.whenReadyCallbacks.push(resolve);
		});
	}

	get isReady(): boolean {
		return this._readyState === ReadyState.READY;
	}

	private handleMarketplaceRequests(): void {

		// Resolve marketplace headers
		this.marketplaceHeadersPromise = resolveMarketplaceHeaders(product.version, this.environmentService, this.fileService);

		// Inject headers when requests are incoming
		const urls = ['https://marketplace.visualstudio.com/*', 'https://*.vsassets.io/*'];
		this._win.webContents.session.webRequest.onBeforeSendHeaders({ urls }, (details, cb) => {
			this.marketplaceHeadersPromise.then(headers => {
				const requestHeaders = objects.assign(details.requestHeaders, headers) as { [key: string]: string | undefined };
				if (!this.configurationService.getValue('extensions.disableExperimentalAzureSearch')) {
					requestHeaders['Cookie'] = `${requestHeaders['Cookie'] ? requestHeaders['Cookie'] + ';' : ''}EnableExternalSearchForVSCode=true`;
				}
				cb({ cancel: false, requestHeaders });
			});
		});
	}

	private registerListeners(): void {

		// Prevent loading of svgs
		this._win.webContents.session.webRequest.onBeforeRequest(null!, (details, callback) => {
			if (details.url.indexOf('.svg') > 0) {
				const uri = URI.parse(details.url);
				if (uri && !uri.scheme.match(/file/i) && endsWith(uri.path, '.svg')) {
					return callback({ cancel: true });
				}
			}

			return callback({});
		});

		this._win.webContents.session.webRequest.onHeadersReceived(null!, (details, callback) => {
			const responseHeaders = details.responseHeaders as { [key: string]: string[] };

			const contentType: string[] = (responseHeaders['content-type'] || responseHeaders['Content-Type']);
			if (contentType && Array.isArray(contentType) && contentType.some(x => x.toLowerCase().indexOf('image/svg') >= 0)) {
				return callback({ cancel: true });
			}

			return callback({ cancel: false, responseHeaders });
		});

		// Remember that we loaded
		this._win.webContents.on('did-finish-load', () => {
			this._readyState = ReadyState.LOADING;

			// Associate properties from the load request if provided
			if (this.pendingLoadConfig) {
				this.currentConfig = this.pendingLoadConfig;

				this.pendingLoadConfig = undefined;
			}
		});

		// Window Focus
		this._win.on('focus', () => {
			this._lastFocusTime = Date.now();
		});

		// Simple fullscreen doesn't resize automatically when the resolution changes so as a workaround
		// we need to detect when display metrics change or displays are added/removed and toggle the
		// fullscreen manually.
		if (isMacintosh) {
			const simpleFullScreenScheduler = this._register(new RunOnceScheduler(() => {
				if (!this._win) {
					return; // disposed
				}

				if (!this.useNativeFullScreen() && this.isFullScreen()) {
					this.setFullScreen(false);
					this.setFullScreen(true);
				}
			}, 100));

			const displayChangedListener = () => simpleFullScreenScheduler.schedule();

			screen.on('display-metrics-changed', displayChangedListener);
			this._register(toDisposable(() => screen.removeListener('display-metrics-changed', displayChangedListener)));

			screen.on('display-added', displayChangedListener);
			this._register(toDisposable(() => screen.removeListener('display-added', displayChangedListener)));

			screen.on('display-removed', displayChangedListener);
			this._register(toDisposable(() => screen.removeListener('display-removed', displayChangedListener)));
		}

		// Window (Un)Maximize
		this._win.on('maximize', (e: Event) => {
			if (this.currentConfig) {
				this.currentConfig.maximized = true;
			}

			app.emit('browser-window-maximize', e, this._win);
		});

		this._win.on('unmaximize', (e: Event) => {
			if (this.currentConfig) {
				this.currentConfig.maximized = false;
			}

			app.emit('browser-window-unmaximize', e, this._win);
		});

		// Window Fullscreen
		this._win.on('enter-full-screen', () => {
			this.sendWhenReady('vscode:enterFullScreen');
		});

		this._win.on('leave-full-screen', () => {
			this.sendWhenReady('vscode:leaveFullScreen');
		});

		// Window Failed to load
		this._win.webContents.on('did-fail-load', (event: Event, errorCode: number, errorDescription: string, validatedURL: string, isMainFrame: boolean) => {
			this.logService.warn('[electron event]: fail to load, ', errorDescription);
		});

		// Handle configuration changes
		this._register(this.configurationService.onDidChangeConfiguration(e => this.onConfigurationUpdated()));

		// Handle Workspace events
		this._register(this.workspacesMainService.onUntitledWorkspaceDeleted(e => this.onUntitledWorkspaceDeleted(e)));
	}

	private onUntitledWorkspaceDeleted(workspace: IWorkspaceIdentifier): void {

		// Make sure to update our workspace config if we detect that it
		// was deleted
		if (this.openedWorkspace && this.openedWorkspace.id === workspace.id) {
			this.currentConfig.workspace = undefined;
		}
	}

	private onConfigurationUpdated(): void {
		const newMenuBarVisibility = this.getMenuBarVisibility();
		if (newMenuBarVisibility !== this.currentMenuBarVisibility) {
			this.currentMenuBarVisibility = newMenuBarVisibility;
			this.setMenuBarVisibility(newMenuBarVisibility);
		}

		this.applyTransparency(this.configurationService.getValue<IWindowSettings>('window'));
	}

	addTabbedWindow(window: ICodeWindow): void {
		if (isMacintosh) {
			this._win.addTabbedWindow(window.win);
		}
	}

	load(config: IWindowConfiguration, isReload?: boolean, disableExtensions?: boolean): void {

		// If this is the first time the window is loaded, we associate the paths
		// directly with the window because we assume the loading will just work
		if (this._readyState === ReadyState.NONE) {
			this.currentConfig = config;
		}

		// Otherwise, the window is currently showing a folder and if there is an
		// unload handler preventing the load, we cannot just associate the paths
		// because the loading might be vetoed. Instead we associate it later when
		// the window load event has fired.
		else {
			this.pendingLoadConfig = config;
			this._readyState = ReadyState.NAVIGATING;
		}

		// Add disable-extensions to the config, but do not preserve it on currentConfig or
		// pendingLoadConfig so that it is applied only on this load
		const configuration = objects.assign({}, config);
		if (disableExtensions !== undefined) {
			configuration['disable-extensions'] = disableExtensions;
		}

		// Clear Document Edited if needed
		if (isMacintosh && this._win.isDocumentEdited()) {
			if (!isReload || !this.backupMainService.isHotExitEnabled()) {
				this._win.setDocumentEdited(false);
			}
		}

		// Clear Title and Filename if needed
		if (!isReload) {
			if (this.getRepresentedFilename()) {
				this.setRepresentedFilename('');
			}

			this._win.setTitle(product.nameLong);
		}

		// Load URL
		perf.mark('main:loadWindow');
		this._win.loadURL(this.getUrl(configuration));

		// Make window visible if it did not open in N seconds because this indicates an error
		// Only do this when running out of sources and not when running tests
		if (!this.environmentService.isBuilt && !this.environmentService.extensionTestsLocationURI) {
			this.showTimeoutHandle = setTimeout(() => {
				if (this._win && !this._win.isVisible() && !this._win.isMinimized()) {
					this._win.show();
					this._win.focus();
					this._win.webContents.openDevTools();
				}
			}, 10000);
		}
	}

	reload(configurationIn?: IWindowConfiguration, cli?: ParsedArgs): void {

		// If config is not provided, copy our current one
		const configuration = configurationIn ? configurationIn : objects.mixin({}, this.currentConfig);

		// Delete some properties we do not want during reload
		delete configuration.filesToOpenOrCreate;
		delete configuration.filesToDiff;
		delete configuration.filesToWait;

		// Some configuration things get inherited if the window is being reloaded and we are
		// in extension development mode. These options are all development related.
		if (this.isExtensionDevelopmentHost && cli) {
			configuration.verbose = cli.verbose;
			configuration['inspect-extensions'] = cli['inspect-extensions'];
			configuration['inspect-brk-extensions'] = cli['inspect-brk-extensions'];
			configuration.debugId = cli.debugId;
			configuration['extensions-dir'] = cli['extensions-dir'];
		}

		configuration.isInitialStartup = false; // since this is a reload

		// Load config
		const disableExtensions = cli ? cli['disable-extensions'] : undefined;
		this.load(configuration, true, disableExtensions);
	}

	private getUrl(windowConfiguration: IWindowConfiguration): string {

		// Set window ID
		windowConfiguration.windowId = this._win.id;
		windowConfiguration.logLevel = this.logService.getLevel();

		// Set zoomlevel
		const windowConfig = this.configurationService.getValue<IWindowSettings>('window');
		const zoomLevel = windowConfig && windowConfig.zoomLevel;
		if (typeof zoomLevel === 'number') {
			windowConfiguration.zoomLevel = zoomLevel;
		}

		// Set fullscreen state
		windowConfiguration.fullscreen = this.isFullScreen();

		// Set Accessibility Config
		let autoDetectHighContrast = true;
		if (windowConfig && windowConfig.autoDetectHighContrast === false) {
			autoDetectHighContrast = false;
		}
		windowConfiguration.highContrast = isWindows && autoDetectHighContrast && systemPreferences.isInvertedColorScheme();
		windowConfiguration.accessibilitySupport = app.isAccessibilitySupportEnabled();

		// Title style related
		windowConfiguration.maximized = this._win.isMaximized();
		windowConfiguration.frameless = this.hasHiddenTitleBarStyle() && !isMacintosh;

		// Dump Perf Counters
		windowConfiguration.perfEntries = perf.exportEntries();

		// Parts splash
		windowConfiguration.partsSplashPath = path.join(this.environmentService.userDataPath, 'rapid_render.json');

		// Config (combination of process.argv and window configuration)
		const environment = parseArgs(process.argv, OPTIONS);
		const config = objects.assign(environment, windowConfiguration);
		for (const key in config) {
			const configValue = (config as any)[key];
			if (configValue === undefined || configValue === null || configValue === '' || configValue === false) {
				delete (config as any)[key]; // only send over properties that have a true value
			}
		}

		// In the unlikely event of the URL becoming larger than 2MB, remove parts of
		// it that are not under our control. Mainly, the user environment can be very
		// large depending on user configuration, so we can only remove it in that case.
		let configUrl = this.doGetUrl(config);
		if (configUrl.length > CodeWindow.MAX_URL_LENGTH) {
			delete config.userEnv;
			this.logService.warn('Application URL exceeds maximum of 2MB and was shortened.');

			configUrl = this.doGetUrl(config);

			if (configUrl.length > CodeWindow.MAX_URL_LENGTH) {
				this.logService.error('Application URL exceeds maximum of 2MB and cannot be loaded.');
			}
		}

		return configUrl;
	}

	private doGetUrl(config: object): string {
		return `${require.toUrl('vs/code/electron-browser/workbench/workbench.html')}?config=${encodeURIComponent(JSON.stringify(config))}`;
	}

	serializeWindowState(): IWindowState {
		if (!this._win) {
			return defaultWindowState();
		}

		// fullscreen gets special treatment
		if (this.isFullScreen()) {
			const display = screen.getDisplayMatching(this.getBounds());

			const defaultState = defaultWindowState();

			const res = {
				mode: WindowMode.Fullscreen,
				display: display ? display.id : undefined,

				// Still carry over window dimensions from previous sessions
				// if we can compute it in fullscreen state.
				// does not seem possible in all cases on Linux for example
				// (https://github.com/Microsoft/vscode/issues/58218) so we
				// fallback to the defaults in that case.
				width: this.windowState.width || defaultState.width,
				height: this.windowState.height || defaultState.height,
				x: this.windowState.x || 0,
				y: this.windowState.y || 0
			};

			return res;
		}

		const state: IWindowState = Object.create(null);
		let mode: WindowMode;

		// get window mode
		if (!isMacintosh && this._win.isMaximized()) {
			mode = WindowMode.Maximized;
		} else {
			mode = WindowMode.Normal;
		}

		// we don't want to save minimized state, only maximized or normal
		if (mode === WindowMode.Maximized) {
			state.mode = WindowMode.Maximized;
		} else {
			state.mode = WindowMode.Normal;
		}

		// only consider non-minimized window states
		if (mode === WindowMode.Normal || mode === WindowMode.Maximized) {
			let bounds: Rectangle;
			if (mode === WindowMode.Normal) {
				bounds = this.getBounds();
			} else {
				bounds = this._win.getNormalBounds(); // make sure to persist the normal bounds when maximized to be able to restore them
			}

			state.x = bounds.x;
			state.y = bounds.y;
			state.width = bounds.width;
			state.height = bounds.height;
		}

		return state;
	}

	private restoreWindowState(state?: IWindowState): [IWindowState, boolean? /* has multiple displays */] {
		let hasMultipleDisplays = false;
		if (state) {
			try {
				const displays = screen.getAllDisplays();
				hasMultipleDisplays = displays.length > 1;

				state = this.validateWindowState(state, displays);
			} catch (err) {
				this.logService.warn(`Unexpected error validating window state: ${err}\n${err.stack}`); // somehow display API can be picky about the state to validate
			}
		}

		return [state || defaultWindowState(), hasMultipleDisplays];
	}

	private validateWindowState(state: IWindowState, displays: Display[]): IWindowState | undefined {
		if (typeof state.x !== 'number'
			|| typeof state.y !== 'number'
			|| typeof state.width !== 'number'
			|| typeof state.height !== 'number'
		) {
			return undefined;
		}

		if (state.width <= 0 || state.height <= 0) {
			return undefined;
		}

		// Single Monitor: be strict about x/y positioning
		if (displays.length === 1) {
			const displayWorkingArea = this.getWorkingArea(displays[0]);
			if (displayWorkingArea) {
				if (state.x < displayWorkingArea.x) {
					state.x = displayWorkingArea.x; // prevent window from falling out of the screen to the left
				}

				if (state.y < displayWorkingArea.y) {
					state.y = displayWorkingArea.y; // prevent window from falling out of the screen to the top
				}

				if (state.x > (displayWorkingArea.x + displayWorkingArea.width)) {
					state.x = displayWorkingArea.x; // prevent window from falling out of the screen to the right
				}

				if (state.y > (displayWorkingArea.y + displayWorkingArea.height)) {
					state.y = displayWorkingArea.y; // prevent window from falling out of the screen to the bottom
				}

				if (state.width > displayWorkingArea.width) {
					state.width = displayWorkingArea.width; // prevent window from exceeding display bounds width
				}

				if (state.height > displayWorkingArea.height) {
					state.height = displayWorkingArea.height; // prevent window from exceeding display bounds height
				}
			}

			return state;
		}

		// Multi Montior (fullscreen): try to find the previously used display
		if (state.display && state.mode === WindowMode.Fullscreen) {
			const display = displays.filter(d => d.id === state.display)[0];
			if (display && display.bounds && typeof display.bounds.x === 'number' && typeof display.bounds.y === 'number') {
				const defaults = defaultWindowState(WindowMode.Fullscreen); // make sure we have good values when the user restores the window
				defaults.x = display.bounds.x; // carefull to use displays x/y position so that the window ends up on the correct monitor
				defaults.y = display.bounds.y;

				return defaults;
			}
		}

		// Multi Monitor (non-fullscreen): be less strict because metrics can be crazy
		const bounds = { x: state.x, y: state.y, width: state.width, height: state.height };
		const display = screen.getDisplayMatching(bounds);
		const displayWorkingArea = this.getWorkingArea(display);
		if (
			display &&														// we have a display matching the desired bounds
			displayWorkingArea &&											// we have valid working area bounds
			bounds.x < displayWorkingArea.x + displayWorkingArea.width &&	// prevent window from falling out of the screen to the right
			bounds.y < displayWorkingArea.y + displayWorkingArea.height &&	// prevent window from falling out of the screen to the bottom
			bounds.x + bounds.width > displayWorkingArea.x &&				// prevent window from falling out of the screen to the left
			bounds.y + bounds.height > displayWorkingArea.y					// prevent window from falling out of the scree nto the top
		) {
			return state;
		}

		return undefined;
	}

	private getWorkingArea(display: Display): Rectangle | undefined {

		// Prefer the working area of the display to account for taskbars on the
		// desktop being positioned somewhere (https://github.com/Microsoft/vscode/issues/50830).
		//
		// Linux X11 sessions sometimes report wrong display bounds, so we validate
		// the reported sizes are positive.
		if (display.workArea.width > 0 && display.workArea.height > 0) {
			return display.workArea;
		}

		if (display.bounds.width > 0 && display.bounds.height > 0) {
			return display.bounds;
		}

		return undefined;
	}

	getBounds(): Rectangle {
		const pos = this._win.getPosition();
		const dimension = this._win.getSize();

		return { x: pos[0], y: pos[1], width: dimension[0], height: dimension[1] };
	}

	toggleFullScreen(): void {
		this.setFullScreen(!this.isFullScreen());
	}

	private setFullScreen(fullscreen: boolean): void {

		// Set fullscreen state
		if (this.useNativeFullScreen()) {
			this.setNativeFullScreen(fullscreen);
		} else {
			this.setSimpleFullScreen(fullscreen);
		}

		// Events
		this.sendWhenReady(fullscreen ? 'vscode:enterFullScreen' : 'vscode:leaveFullScreen');

		// Respect configured menu bar visibility or default to toggle if not set
		this.setMenuBarVisibility(this.currentMenuBarVisibility, false);
	}

	isFullScreen(): boolean {
		return this._win.isFullScreen() || this._win.isSimpleFullScreen();
	}

	private setNativeFullScreen(fullscreen: boolean): void {
		if (this._win.isSimpleFullScreen()) {
			this._win.setSimpleFullScreen(false);
		}

		this._win.setFullScreen(fullscreen);
	}

	private setSimpleFullScreen(fullscreen: boolean): void {
		if (this._win.isFullScreen()) {
			this._win.setFullScreen(false);
		}

		this._win.setSimpleFullScreen(fullscreen);
		this._win.webContents.focus(); // workaround issue where focus is not going into window
	}

	private useNativeFullScreen(): boolean {
		const windowConfig = this.configurationService.getValue<IWindowSettings>('window');
		if (!windowConfig || typeof windowConfig.nativeFullScreen !== 'boolean') {
			return true; // default
		}

		if (windowConfig.nativeTabs) {
			return true; // https://github.com/electron/electron/issues/16142
		}

		return windowConfig.nativeFullScreen !== false;
	}

	isMinimized(): boolean {
		return this._win.isMinimized();
	}

	private getMenuBarVisibility(): MenuBarVisibility {
		const windowConfig = this.configurationService.getValue<IWindowSettings>('window');
		if (!windowConfig || !windowConfig.menuBarVisibility) {
			return 'default';
		}

		let menuBarVisibility = windowConfig.menuBarVisibility;
		if (['visible', 'toggle', 'hidden'].indexOf(menuBarVisibility) < 0) {
			menuBarVisibility = 'default';
		}

		return menuBarVisibility;
	}

	private setMenuBarVisibility(visibility: MenuBarVisibility, notify: boolean = true): void {
		if (isMacintosh) {
			return; // ignore for macOS platform
		}

		if (visibility === 'toggle') {
			if (notify) {
				this.send('vscode:showInfoMessage', nls.localize('hiddenMenuBar', "You can still access the menu bar by pressing the Alt-key."));
			}
		}

		if (visibility === 'hidden') {
			// for some weird reason that I have no explanation for, the menu bar is not hiding when calling
			// this without timeout (see https://github.com/Microsoft/vscode/issues/19777). there seems to be
			// a timing issue with us opening the first window and the menu bar getting created. somehow the
			// fact that we want to hide the menu without being able to bring it back via Alt key makes Electron
			// still show the menu. Unable to reproduce from a simple Hello World application though...
			setTimeout(() => {
				this.doSetMenuBarVisibility(visibility);
			});
		} else {
			this.doSetMenuBarVisibility(visibility);
		}
	}

	private doSetMenuBarVisibility(visibility: MenuBarVisibility): void {
		const isFullscreen = this.isFullScreen();

		switch (visibility) {
			case ('default'):
				this._win.setMenuBarVisibility(!isFullscreen);
				this._win.setAutoHideMenuBar(isFullscreen);
				break;

			case ('visible'):
				this._win.setMenuBarVisibility(true);
				this._win.setAutoHideMenuBar(false);
				break;

			case ('toggle'):
				this._win.setMenuBarVisibility(false);
				this._win.setAutoHideMenuBar(true);
				break;

			case ('hidden'):
				this._win.setMenuBarVisibility(false);
				this._win.setAutoHideMenuBar(false);
				break;
		}
	}

	handleTitleDoubleClick(): void {

		// Respect system settings on mac with regards to title click on windows title
		if (isMacintosh) {
			const action = systemPreferences.getUserDefault('AppleActionOnDoubleClick', 'string');
			switch (action) {
				case 'Minimize':
					this.win.minimize();
					break;
				case 'None':
					break;
				case 'Maximize':
				default:
					if (this.win.isMaximized()) {
						this.win.unmaximize();
					} else {
						this.win.maximize();
					}
			}
		}

		// Linux/Windows: just toggle maximize/minimized state
		else {
			if (this.win.isMaximized()) {
				this.win.unmaximize();
			} else {
				this.win.maximize();
			}
		}
	}

	close(): void {
		if (this._win) {
			this._win.close();
		}
	}

	sendWhenReady(channel: string, ...args: any[]): void {
		if (this.isReady) {
			this.send(channel, ...args);
		} else {
			this.ready().then(() => this.send(channel, ...args));
		}
	}

	send(channel: string, ...args: any[]): void {
		if (this._win) {
			this._win.webContents.send(channel, ...args);
		}
	}

	updateTouchBar(groups: ISerializableCommandAction[][]): void {
		if (!isMacintosh) {
			return; // only supported on macOS
		}

		// Update segments for all groups. Setting the segments property
		// of the group directly prevents ugly flickering from happening
		this.touchBarGroups.forEach((touchBarGroup, index) => {
			const commands = groups[index];
			touchBarGroup.segments = this.createTouchBarGroupSegments(commands);
		});
	}

	private createTouchBar(): void {
		if (!isMacintosh) {
			return; // only supported on macOS
		}

		// To avoid flickering, we try to reuse the touch bar group
		// as much as possible by creating a large number of groups
		// for reusing later.
		for (let i = 0; i < 10; i++) {
			const groupTouchBar = this.createTouchBarGroup();
			this.touchBarGroups.push(groupTouchBar);
		}

		this._win.setTouchBar(new TouchBar({ items: this.touchBarGroups }));
	}

	private createTouchBarGroup(items: ISerializableCommandAction[] = []): TouchBarSegmentedControl {

		// Group Segments
		const segments = this.createTouchBarGroupSegments(items);

		// Group Control
		const control = new TouchBar.TouchBarSegmentedControl({
			segments,
			mode: 'buttons',
			segmentStyle: 'automatic',
			change: (selectedIndex) => {
				this.sendWhenReady('vscode:runAction', { id: (control.segments[selectedIndex] as ITouchBarSegment).id, from: 'touchbar' });
			}
		});

		return control;
	}

	private createTouchBarGroupSegments(items: ISerializableCommandAction[] = []): ITouchBarSegment[] {
		const segments: ITouchBarSegment[] = items.map(item => {
			let icon: NativeImage | undefined;
			if (item.iconLocation && item.iconLocation.dark.scheme === 'file') {
				icon = nativeImage.createFromPath(URI.revive(item.iconLocation.dark).fsPath);
				if (icon.isEmpty()) {
					icon = undefined;
				}
			}

			let title: string;
			if (typeof item.title === 'string') {
				title = item.title;
			} else {
				title = item.title.value;
			}

			return {
				id: item.id,
				label: !icon ? title : undefined,
				icon
			};
		});

		return segments;
	}

	dispose(): void {
		super.dispose();

		if (this.showTimeoutHandle) {
			clearTimeout(this.showTimeoutHandle);
		}

		this._win = null!; // Important to dereference the window object to allow for GC
	}
}<|MERGE_RESOLUTION|>--- conflicted
+++ resolved
@@ -114,14 +114,10 @@
 		const [state, hasMultipleDisplays] = this.restoreWindowState(config.state);
 		this.windowState = state;
 
-<<<<<<< HEAD
-		const options: Electron.BrowserWindowConstructorOptions = {
-=======
 		// in case we are maximized or fullscreen, only show later after the call to maximize/fullscreen (see below)
 		const isFullscreenOrMaximized = (this.windowState.mode === WindowMode.Maximized || this.windowState.mode === WindowMode.Fullscreen);
 
 		const options: BrowserWindowConstructorOptions = {
->>>>>>> d3eb2482
 			width: this.windowState.width,
 			height: this.windowState.height,
 			x: this.windowState.x,
