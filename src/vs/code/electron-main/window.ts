--- conflicted
+++ resolved
@@ -5,11 +5,6 @@
 
 import * as os from 'os';
 import * as path from 'vs/base/common/path';
-<<<<<<< HEAD
-import * as objects from 'vs/base/common/objects';
-import * as os from 'os';
-=======
->>>>>>> 5954c836
 import * as nls from 'vs/nls';
 import * as perf from 'vs/base/common/performance';
 import { Emitter } from 'vs/base/common/event';
@@ -298,7 +293,6 @@
 		this.registerListeners();
 	}
 
-<<<<<<< HEAD
 	private setCompositionAttribute(attribute: 'acrylic' | 'blur' | 'transparent' | 'none'): void {
 		const { ACCENT_STATE, SetWindowCompositionAttribute } = require.__$__nodeRequire('windows-swca');
 		let attribValue = ACCENT_STATE.ACCENT_DISABLED;
@@ -349,9 +343,8 @@
 		// FIXME: on windows, background is pitchblack at startup until the user changes the composition attribute in settings
 		this._win.setBackgroundColor(applied ? '#00000000' : this.themeMainService.getBackgroundColor());
 	}
-=======
+
 	private pendingLoadConfig: INativeWindowConfiguration | undefined;
->>>>>>> 5954c836
 
 	private currentConfig: INativeWindowConfiguration | undefined;
 	get config(): INativeWindowConfiguration | undefined { return this.currentConfig; }
@@ -715,10 +708,8 @@
 			this.setMenuBarVisibility(newMenuBarVisibility);
 		}
 
-<<<<<<< HEAD
 		this.applyTransparency(this.configurationService.getValue<IWindowSettings>('window'));
-=======
->>>>>>> 5954c836
+
 		// Do not set to empty configuration at startup if setting is empty to not override configuration through CLI options:
 		const env = process.env;
 		let newHttpProxy = (this.configurationService.getValue<string>('http.proxy') || '').trim()
