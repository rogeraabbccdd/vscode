/*---------------------------------------------------------------------------------------------
 *  Copyright (c) Microsoft Corporation. All rights reserved.
 *  Licensed under the MIT License. See License.txt in the project root for license information.
 *--------------------------------------------------------------------------------------------*/

import * as path from 'vs/base/common/path';
import * as objects from 'vs/base/common/objects';
import * as os from 'os';
import * as nls from 'vs/nls';
import { Emitter } from 'vs/base/common/event';
import { URI } from 'vs/base/common/uri';
import { screen, BrowserWindow, systemPreferences, app, TouchBar, nativeImage, Rectangle, Display, TouchBarSegmentedControl, NativeImage, BrowserWindowConstructorOptions, SegmentedControlSegment, nativeTheme } from 'electron';
import { IEnvironmentService } from 'vs/platform/environment/common/environment';
import { INativeEnvironmentService } from 'vs/platform/environment/node/environmentService';
import { ILogService } from 'vs/platform/log/common/log';
import { IConfigurationService } from 'vs/platform/configuration/common/configuration';
import { parseArgs, OPTIONS, ParsedArgs } from 'vs/platform/environment/node/argv';
import product from 'vs/platform/product/common/product';
import { IWindowSettings, MenuBarVisibility, getTitleBarStyle, getMenuBarVisibility } from 'vs/platform/windows/common/windows';
import { Disposable, toDisposable } from 'vs/base/common/lifecycle';
import { isLinux, isMacintosh, isWindows } from 'vs/base/common/platform';
import { ICodeWindow, IWindowState, WindowMode } from 'vs/platform/windows/electron-main/windows';
import { INativeWindowConfiguration } from 'vs/platform/windows/node/window';
import { IWorkspaceIdentifier } from 'vs/platform/workspaces/common/workspaces';
import { IWorkspacesMainService } from 'vs/platform/workspaces/electron-main/workspacesMainService';
import { IBackupMainService } from 'vs/platform/backup/electron-main/backup';
import { ISerializableCommandAction } from 'vs/platform/actions/common/actions';
import * as perf from 'vs/base/common/performance';
import { resolveMarketplaceHeaders } from 'vs/platform/extensionManagement/common/extensionGalleryService';
import { IThemeMainService } from 'vs/platform/theme/electron-main/themeMainService';
import { RunOnceScheduler } from 'vs/base/common/async';
import { ITelemetryService } from 'vs/platform/telemetry/common/telemetry';
import { IDialogMainService } from 'vs/platform/dialogs/electron-main/dialogs';
import { mnemonicButtonLabel } from 'vs/base/common/labels';
import { ThemeIcon } from 'vs/platform/theme/common/themeService';
import { ILifecycleMainService } from 'vs/platform/lifecycle/electron-main/lifecycleMainService';
import { IStorageMainService } from 'vs/platform/storage/node/storageMainService';
import { IFileService } from 'vs/platform/files/common/files';

const RUN_TEXTMATE_IN_WORKER = false;

export interface IWindowCreationOptions {
	state: IWindowState;
	extensionDevelopmentPath?: string[];
	isExtensionTestHost?: boolean;
}

export const defaultWindowState = function (mode = WindowMode.Normal): IWindowState {
	return {
		width: 1024,
		height: 768,
		mode
	};
};

interface ITouchBarSegment extends SegmentedControlSegment {
	id: string;
}

const enum WindowError {
	UNRESPONSIVE = 1,
	CRASHED = 2
}

const enum ReadyState {

	/**
	 * This window has not loaded any HTML yet
	 */
	NONE,

	/**
	 * This window is loading HTML
	 */
	LOADING,

	/**
	 * This window is navigating to another HTML
	 */
	NAVIGATING,

	/**
	 * This window is done loading HTML
	 */
	READY
}

export class CodeWindow extends Disposable implements ICodeWindow {

	private static readonly MIN_WIDTH = 600;
	private static readonly MIN_HEIGHT = 270;

	private static readonly MAX_URL_LENGTH = 2 * 1024 * 1024; // https://cs.chromium.org/chromium/src/url/url_constants.cc?l=32

	private readonly _onClose = this._register(new Emitter<void>());
	readonly onClose = this._onClose.event;

	private readonly _onDestroy = this._register(new Emitter<void>());
	readonly onDestroy = this._onDestroy.event;

	private readonly _onLoad = this._register(new Emitter<void>());
	readonly onLoad = this._onLoad.event;

	private hiddenTitleBarStyle: boolean | undefined;
	private showTimeoutHandle: NodeJS.Timeout | undefined;
	private _lastFocusTime: number;
	private _readyState: ReadyState;
	private windowState: IWindowState;
	private currentMenuBarVisibility: MenuBarVisibility | undefined;

	private representedFilename: string | undefined;
	private documentEdited: boolean | undefined;

	private readonly whenReadyCallbacks: { (window: ICodeWindow): void }[];

	private pendingLoadConfig?: INativeWindowConfiguration;

	private marketplaceHeadersPromise: Promise<object>;

	private readonly touchBarGroups: TouchBarSegmentedControl[];

	private currentHttpProxy?: string;

	constructor(
		config: IWindowCreationOptions,
		@ILogService private readonly logService: ILogService,
		@IEnvironmentService private readonly environmentService: INativeEnvironmentService,
		@IFileService private readonly fileService: IFileService,
		@IStorageMainService private readonly storageService: IStorageMainService,
		@IConfigurationService private readonly configurationService: IConfigurationService,
		@IThemeMainService private readonly themeMainService: IThemeMainService,
		@IWorkspacesMainService private readonly workspacesMainService: IWorkspacesMainService,
		@IBackupMainService private readonly backupMainService: IBackupMainService,
		@ITelemetryService private readonly telemetryService: ITelemetryService,
		@IDialogMainService private readonly dialogMainService: IDialogMainService,
		@ILifecycleMainService private readonly lifecycleMainService: ILifecycleMainService
	) {
		super();

		this.touchBarGroups = [];
		this._lastFocusTime = -1;
		this._readyState = ReadyState.NONE;
		this.whenReadyCallbacks = [];

		//#region create browser window
		{
			// Load window state
			const [state, hasMultipleDisplays] = this.restoreWindowState(config.state);
			this.windowState = state;
			this.logService.trace('window#ctor: using window state', state);

			// in case we are maximized or fullscreen, only show later after the call to maximize/fullscreen (see below)
			const isFullscreenOrMaximized = (this.windowState.mode === WindowMode.Maximized || this.windowState.mode === WindowMode.Fullscreen);

			const options: BrowserWindowConstructorOptions = {
				width: this.windowState.width,
				height: this.windowState.height,
				x: this.windowState.x,
				y: this.windowState.y,
				backgroundColor: this.themeMainService.getBackgroundColor(),
				minWidth: CodeWindow.MIN_WIDTH,
				minHeight: CodeWindow.MIN_HEIGHT,
				show: !isFullscreenOrMaximized,
				title: product.nameLong,
				webPreferences: {
					nodeIntegration: true,
					nodeIntegrationInWorker: RUN_TEXTMATE_IN_WORKER,
					webviewTag: true
				}
			};

			// Apply icon to window
			// Linux: always
			// Windows: only when running out of sources, otherwise an icon is set by us on the executable
			if (isLinux) {
				options.icon = path.join(this.environmentService.appRoot, 'resources/linux/code.png');

				// Make sure hardware acceleration is actually disabled.
				//options.transparent = windowConfig && windowConfig.transparent && app.getGPUFeatureStatus().gpu_compositing !== 'enabled';
				//if (options.transparent) {
				//	options.backgroundColor = '#00000000';
				//}
			} else if (isWindows && !this.environmentService.isBuilt) {
				options.icon = path.join(this.environmentService.appRoot, 'resources/win32/code_150x150.png');
			}

			const windowConfig = this.configurationService.getValue<IWindowSettings>('window');

			if (isMacintosh && !this.useNativeFullScreen()) {
				options.fullscreenable = false; // enables simple fullscreen mode
			}

			if (isMacintosh) {
				options.acceptFirstMouse = true; // enabled by default

				if (windowConfig?.clickThroughInactive === false) {
					options.acceptFirstMouse = false;
				}
			}

			const useNativeTabs = isMacintosh && windowConfig?.nativeTabs === true;
			if (useNativeTabs) {
				options.tabbingIdentifier = product.nameShort; // this opts in to sierra tabs
			}

			const useCustomTitleStyle = getTitleBarStyle(this.configurationService, this.environmentService, !!config.extensionDevelopmentPath) === 'custom';
			if (useCustomTitleStyle) {
				options.titleBarStyle = 'hidden';
				this.hiddenTitleBarStyle = true;
				if (!isMacintosh) {
					options.frame = false;
				}
			}

			// Create the browser window.
			this._win = new BrowserWindow(options);
			this._id = this._win.id;

			if (isMacintosh && useCustomTitleStyle) {
				this._win.setSheetOffset(22); // offset dialogs by the height of the custom title bar if we have any
			}

			this.applyTransparency(windowConfig);

			// TODO@Ben (Electron 4 regression): when running on multiple displays where the target display
			// to open the window has a larger resolution than the primary display, the window will not size
			// correctly unless we set the bounds again (https://github.com/microsoft/vscode/issues/74872)
			//
			// However, when running with native tabs with multiple windows we cannot use this workaround
			// because there is a potential that the new window will be added as native tab instead of being
			// a window on its own. In that case calling setBounds() would cause https://github.com/microsoft/vscode/issues/75830
			if (isMacintosh && hasMultipleDisplays && (!useNativeTabs || BrowserWindow.getAllWindows().length === 1)) {
				if ([this.windowState.width, this.windowState.height, this.windowState.x, this.windowState.y].every(value => typeof value === 'number')) {
					const ensuredWindowState = this.windowState as Required<IWindowState>;
					this._win.setBounds({
						width: ensuredWindowState.width,
						height: ensuredWindowState.height,
						x: ensuredWindowState.x,
						y: ensuredWindowState.y
					});
				}
			}

			if (isFullscreenOrMaximized) {
				this._win.maximize();

				if (this.windowState.mode === WindowMode.Fullscreen) {
					this.setFullScreen(true);
				}

				if (!this._win.isVisible()) {
					this._win.show(); // to reduce flicker from the default window size to maximize, we only show after maximize
				}
			}

			this._lastFocusTime = Date.now(); // since we show directly, we need to set the last focus time too
		}
		//#endregion

		// respect configured menu bar visibility
		this.onConfigurationUpdated();

		// macOS: touch bar support
		this.createTouchBar();

		// Request handling
		const that = this;
		this.marketplaceHeadersPromise = resolveMarketplaceHeaders(product.version, this.environmentService, this.fileService, {
			get(key) { return that.storageService.get(key); },
			store(key, value) { that.storageService.store(key, value); }
		});

		// Eventing
		this.registerListeners();
	}

	private setCompositionAttribute(attribute: 'acrylic' | 'blur' | 'transparent' | 'none'): void {
		const { ACCENT_STATE, SetWindowCompositionAttribute } = require.__$__nodeRequire('windows-swca');
		let attribValue = ACCENT_STATE.ACCENT_DISABLED;
		switch (attribute) {
			case 'acrylic':
				// Fluent/acrylic flag was introduced in Windows 10 build 17063 (between FCU and April 2018 update)
				if (parseInt(os.release().split('.')[2]) >= 17063) {
					attribValue = ACCENT_STATE.ACCENT_ENABLE_ACRYLICBLURBEHIND;
				}
				break;

			case 'blur':
				attribValue = ACCENT_STATE.ACCENT_ENABLE_BLURBEHIND;
				break;

			case 'transparent':
				attribValue = ACCENT_STATE.ACCENT_ENABLE_TRANSPARENTGRADIENT;
				break;
		}

		SetWindowCompositionAttribute(this._win.getNativeWindowHandle(), attribValue, 0);
	}

	private applyTransparency(windowConfig: IWindowSettings): void {
		let applied = false;

		if (windowConfig) {
			if (isWindows && parseFloat(os.release()) >= 10) {
				if (windowConfig.compositionAttribute && windowConfig.compositionAttribute !== 'none' && this.hasHiddenTitleBarStyle) {
					this.setCompositionAttribute(windowConfig.compositionAttribute);
					applied = true;
				} else {
					this.setCompositionAttribute('none');
				}
			} else if (isMacintosh && parseFloat(os.release()) >= 14) {
				if (windowConfig.vibrancy && windowConfig.vibrancy !== 'none') {
					this._win.setVibrancy(windowConfig.vibrancy);
					applied = true;
				} else {
					// Documentation says to pass null to remove vibrancy but this is not reflected in the typings
					this._win.setVibrancy(null as any);
				}
			} else if (isLinux) {
				// TODO
			}
		}

		// FIXME: on windows, background is pitchblack at startup until the user changes the composition attribute in settings
		this._win.setBackgroundColor(applied ? '#00000000' : this.themeMainService.getBackgroundColor());
	}

	private currentConfig: INativeWindowConfiguration | undefined;
	get config(): INativeWindowConfiguration | undefined { return this.currentConfig; }

	private _id: number;
	get id(): number { return this._id; }

	private _win: BrowserWindow;
	get win(): BrowserWindow { return this._win; }

	get hasHiddenTitleBarStyle(): boolean { return !!this.hiddenTitleBarStyle; }

	get isExtensionDevelopmentHost(): boolean { return !!(this.config && this.config.extensionDevelopmentPath); }

	get isExtensionTestHost(): boolean { return !!(this.config && this.config.extensionTestsPath); }

	get isExtensionDevelopmentTestFromCli(): boolean { return this.isExtensionDevelopmentHost && this.isExtensionTestHost && !this.config?.debugId; }

	setRepresentedFilename(filename: string): void {
		if (isMacintosh) {
			this.win.setRepresentedFilename(filename);
		} else {
			this.representedFilename = filename;
		}
	}

	getRepresentedFilename(): string | undefined {
		if (isMacintosh) {
			return this.win.getRepresentedFilename();
		}

		return this.representedFilename;
	}

	setDocumentEdited(edited: boolean): void {
		if (isMacintosh) {
			this._win.setDocumentEdited(edited);
		}

		this.documentEdited = edited;
	}

	isDocumentEdited(): boolean {
		if (isMacintosh) {
			return this._win.isDocumentEdited();
		}

		return !!this.documentEdited;
	}

	focus(): void {
		if (!this._win) {
			return;
		}

		if (this._win.isMinimized()) {
			this._win.restore();
		}

		this._win.focus();
	}

	get lastFocusTime(): number { return this._lastFocusTime; }

	get backupPath(): string | undefined { return this.currentConfig ? this.currentConfig.backupPath : undefined; }

	get openedWorkspace(): IWorkspaceIdentifier | undefined { return this.currentConfig ? this.currentConfig.workspace : undefined; }

	get openedFolderUri(): URI | undefined { return this.currentConfig ? this.currentConfig.folderUri : undefined; }

	get remoteAuthority(): string | undefined { return this.currentConfig ? this.currentConfig.remoteAuthority : undefined; }

	setReady(): void {
		this._readyState = ReadyState.READY;

		// inform all waiting promises that we are ready now
		while (this.whenReadyCallbacks.length) {
			this.whenReadyCallbacks.pop()!(this);
		}
	}

	ready(): Promise<ICodeWindow> {
		return new Promise<ICodeWindow>(resolve => {
			if (this.isReady) {
				return resolve(this);
			}

			// otherwise keep and call later when we are ready
			this.whenReadyCallbacks.push(resolve);
		});
	}

	get isReady(): boolean {
		return this._readyState === ReadyState.READY;
	}

	get whenClosedOrLoaded(): Promise<void> {
		return new Promise<void>(resolve => {

			function handle() {
				closeListener.dispose();
				loadListener.dispose();

				resolve();
			}

			const closeListener = this.onClose(() => handle());
			const loadListener = this.onLoad(() => handle());
		});
	}

	private registerListeners(): void {

		// Crashes & Unrsponsive
		this._win.webContents.on('crashed', () => this.onWindowError(WindowError.CRASHED));
		this._win.on('unresponsive', () => this.onWindowError(WindowError.UNRESPONSIVE));

		// Window close
		this._win.on('closed', () => {
			this._onClose.fire();

			this.dispose();
		});

		// Prevent loading of svgs
		this._win.webContents.session.webRequest.onBeforeRequest(null!, (details, callback) => {
			if (details.url.indexOf('.svg') > 0) {
				const uri = URI.parse(details.url);
				if (uri && !uri.scheme.match(/file/i) && uri.path.endsWith('.svg')) {
					return callback({ cancel: true });
				}
			}

			return callback({});
		});

		this._win.webContents.session.webRequest.onHeadersReceived(null!, (details, callback) => {
			const responseHeaders = details.responseHeaders as Record<string, (string) | (string[])>;

			const contentType = (responseHeaders['content-type'] || responseHeaders['Content-Type']);
			if (contentType && Array.isArray(contentType) && contentType.some(x => x.toLowerCase().indexOf('image/svg') >= 0)) {
				return callback({ cancel: true });
			}

			return callback({ cancel: false, responseHeaders });
		});

		// Remember that we loaded
		this._win.webContents.on('did-finish-load', () => {
			this._readyState = ReadyState.LOADING;

			// Associate properties from the load request if provided
			if (this.pendingLoadConfig) {
				this.currentConfig = this.pendingLoadConfig;

				this.pendingLoadConfig = undefined;
			}
		});

		// Window Focus
		this._win.on('focus', () => {
			this._lastFocusTime = Date.now();
		});

		// Simple fullscreen doesn't resize automatically when the resolution changes so as a workaround
		// we need to detect when display metrics change or displays are added/removed and toggle the
		// fullscreen manually.
		if (isMacintosh) {
			const simpleFullScreenScheduler = this._register(new RunOnceScheduler(() => {
				if (!this._win) {
					return; // disposed
				}

				if (!this.useNativeFullScreen() && this.isFullScreen) {
					this.setFullScreen(false);
					this.setFullScreen(true);
				}

				this.sendWhenReady('vscode:displayChanged');
			}, 100));

			const displayChangedListener = () => simpleFullScreenScheduler.schedule();

			screen.on('display-metrics-changed', displayChangedListener);
			this._register(toDisposable(() => screen.removeListener('display-metrics-changed', displayChangedListener)));

			screen.on('display-added', displayChangedListener);
			this._register(toDisposable(() => screen.removeListener('display-added', displayChangedListener)));

			screen.on('display-removed', displayChangedListener);
			this._register(toDisposable(() => screen.removeListener('display-removed', displayChangedListener)));
		}

		// Window (Un)Maximize
		this._win.on('maximize', (e: Event) => {
			if (this.currentConfig) {
				this.currentConfig.maximized = true;
			}

			app.emit('browser-window-maximize', e, this._win);
		});

		this._win.on('unmaximize', (e: Event) => {
			if (this.currentConfig) {
				this.currentConfig.maximized = false;
			}

			app.emit('browser-window-unmaximize', e, this._win);
		});

		// Window Fullscreen
		this._win.on('enter-full-screen', () => {
			this.sendWhenReady('vscode:enterFullScreen');
		});

		this._win.on('leave-full-screen', () => {
			this.sendWhenReady('vscode:leaveFullScreen');
		});

		// Window Failed to load
		this._win.webContents.on('did-fail-load', (event: Event, errorCode: number, errorDescription: string, validatedURL: string, isMainFrame: boolean) => {
			this.logService.warn('[electron event]: fail to load, ', errorDescription);
		});

		// Handle configuration changes
		this._register(this.configurationService.onDidChangeConfiguration(e => this.onConfigurationUpdated()));

		// Handle Workspace events
		this._register(this.workspacesMainService.onUntitledWorkspaceDeleted(e => this.onUntitledWorkspaceDeleted(e)));

		// Inject headers when requests are incoming
		const urls = ['https://marketplace.visualstudio.com/*', 'https://*.vsassets.io/*'];
		this._win.webContents.session.webRequest.onBeforeSendHeaders({ urls }, (details, cb) =>
			this.marketplaceHeadersPromise.then(headers => cb({ cancel: false, requestHeaders: Object.assign(details.requestHeaders, headers) })));
	}

	private onWindowError(error: WindowError): void {
		this.logService.error(error === WindowError.CRASHED ? '[VS Code]: render process crashed!' : '[VS Code]: detected unresponsive');

		// If we run extension tests from CLI, showing a dialog is not
		// very helpful in this case. Rather, we bring down the test run
		// to signal back a failing run.
		if (this.isExtensionDevelopmentTestFromCli) {
			this.lifecycleMainService.kill(1);
			return;
		}

		// Telemetry
		type WindowErrorClassification = {
			type: { classification: 'SystemMetaData', purpose: 'PerformanceAndHealth', isMeasurement: true };
		};
		type WindowErrorEvent = {
			type: WindowError;
		};
		this.telemetryService.publicLog2<WindowErrorEvent, WindowErrorClassification>('windowerror', { type: error });

		// Unresponsive
		if (error === WindowError.UNRESPONSIVE) {
			if (this.isExtensionDevelopmentHost || this.isExtensionTestHost || (this._win && this._win.webContents && this._win.webContents.isDevToolsOpened())) {
				// TODO@Ben Workaround for https://github.com/Microsoft/vscode/issues/56994
				// In certain cases the window can report unresponsiveness because a breakpoint was hit
				// and the process is stopped executing. The most typical cases are:
				// - devtools are opened and debugging happens
				// - window is an extensions development host that is being debugged
				// - window is an extension test development host that is being debugged
				return;
			}

			// Show Dialog
			this.dialogMainService.showMessageBox({
				title: product.nameLong,
				type: 'warning',
				buttons: [mnemonicButtonLabel(nls.localize({ key: 'reopen', comment: ['&& denotes a mnemonic'] }, "&&Reopen")), mnemonicButtonLabel(nls.localize({ key: 'wait', comment: ['&& denotes a mnemonic'] }, "&&Keep Waiting")), mnemonicButtonLabel(nls.localize({ key: 'close', comment: ['&& denotes a mnemonic'] }, "&&Close"))],
				message: nls.localize('appStalled', "The window is no longer responding"),
				detail: nls.localize('appStalledDetail', "You can reopen or close the window or keep waiting."),
				noLink: true
			}, this._win).then(result => {
				if (!this._win) {
					return; // Return early if the window has been going down already
				}

				if (result.response === 0) {
					this.reload();
				} else if (result.response === 2) {
					this.destroyWindow();
				}
			});
		}

		// Crashed
		else {
			this.dialogMainService.showMessageBox({
				title: product.nameLong,
				type: 'warning',
				buttons: [mnemonicButtonLabel(nls.localize({ key: 'reopen', comment: ['&& denotes a mnemonic'] }, "&&Reopen")), mnemonicButtonLabel(nls.localize({ key: 'close', comment: ['&& denotes a mnemonic'] }, "&&Close"))],
				message: nls.localize('appCrashed', "The window has crashed"),
				detail: nls.localize('appCrashedDetail', "We are sorry for the inconvenience! You can reopen the window to continue where you left off."),
				noLink: true
			}, this._win).then(result => {
				if (!this._win) {
					return; // Return early if the window has been going down already
				}

				if (result.response === 0) {
					this.reload();
				} else if (result.response === 1) {
					this.destroyWindow();
				}
			});
		}
	}

	private destroyWindow(): void {
		this._onDestroy.fire(); // 'close' event will not be fired on destroy(), so signal crash via explicit event
		this._win.destroy(); 	// make sure to destroy the window as it has crashed
	}

	private onUntitledWorkspaceDeleted(workspace: IWorkspaceIdentifier): void {

		// Make sure to update our workspace config if we detect that it
		// was deleted
		if (this.openedWorkspace && this.openedWorkspace.id === workspace.id && this.currentConfig) {
			this.currentConfig.workspace = undefined;
		}
	}

	private onConfigurationUpdated(): void {
		const newMenuBarVisibility = this.getMenuBarVisibility();
		if (newMenuBarVisibility !== this.currentMenuBarVisibility) {
			this.currentMenuBarVisibility = newMenuBarVisibility;
			this.setMenuBarVisibility(newMenuBarVisibility);
		}
<<<<<<< HEAD

		this.applyTransparency(this.configurationService.getValue<IWindowSettings>('window'));
=======
		// Do not set to empty configuration at startup if setting is empty to not override configuration through CLI options:
		const newHttpProxy = (this.configurationService.getValue<string>('http.proxy') || '').trim() || undefined;
		if (newHttpProxy !== this.currentHttpProxy) {
			this.currentHttpProxy = newHttpProxy;
			this._win.webContents.session.setProxy({
				proxyRules: newHttpProxy || '',
				proxyBypassRules: '',
				pacScript: '',
			});
		}
>>>>>>> 1c8b50b9
	}

	addTabbedWindow(window: ICodeWindow): void {
		if (isMacintosh) {
			this._win.addTabbedWindow(window.win);
		}
	}

	load(config: INativeWindowConfiguration, isReload?: boolean, disableExtensions?: boolean): void {

		// If this is the first time the window is loaded, we associate the paths
		// directly with the window because we assume the loading will just work
		if (this._readyState === ReadyState.NONE) {
			this.currentConfig = config;
		}

		// Otherwise, the window is currently showing a folder and if there is an
		// unload handler preventing the load, we cannot just associate the paths
		// because the loading might be vetoed. Instead we associate it later when
		// the window load event has fired.
		else {
			this.pendingLoadConfig = config;
			this._readyState = ReadyState.NAVIGATING;
		}

		// Add disable-extensions to the config, but do not preserve it on currentConfig or
		// pendingLoadConfig so that it is applied only on this load
		const configuration = { ...config };
		if (disableExtensions !== undefined) {
			configuration['disable-extensions'] = disableExtensions;
		}

		// Clear Document Edited if needed
		if (this.isDocumentEdited()) {
			if (!isReload || !this.backupMainService.isHotExitEnabled()) {
				this.setDocumentEdited(false);
			}
		}

		// Clear Title and Filename if needed
		if (!isReload) {
			if (this.getRepresentedFilename()) {
				this.setRepresentedFilename('');
			}

			this._win.setTitle(product.nameLong);
		}

		// Load URL
		perf.mark('main:loadWindow');
		this._win.loadURL(this.getUrl(configuration));

		// Make window visible if it did not open in N seconds because this indicates an error
		// Only do this when running out of sources and not when running tests
		if (!this.environmentService.isBuilt && !this.environmentService.extensionTestsLocationURI) {
			this.showTimeoutHandle = setTimeout(() => {
				if (this._win && !this._win.isVisible() && !this._win.isMinimized()) {
					this._win.show();
					this._win.focus();
					this._win.webContents.openDevTools();
				}
			}, 10000);
		}

		// Event
		this._onLoad.fire();
	}

	reload(configurationIn?: INativeWindowConfiguration, cli?: ParsedArgs): void {

		// If config is not provided, copy our current one
		const configuration = configurationIn ? configurationIn : objects.mixin({}, this.currentConfig);

		// Delete some properties we do not want during reload
		delete configuration.filesToOpenOrCreate;
		delete configuration.filesToDiff;
		delete configuration.filesToWait;

		// Some configuration things get inherited if the window is being reloaded and we are
		// in extension development mode. These options are all development related.
		if (this.isExtensionDevelopmentHost && cli) {
			configuration.verbose = cli.verbose;
			configuration['inspect-extensions'] = cli['inspect-extensions'];
			configuration['inspect-brk-extensions'] = cli['inspect-brk-extensions'];
			configuration.debugId = cli.debugId;
			configuration['extensions-dir'] = cli['extensions-dir'];
		}

		configuration.isInitialStartup = false; // since this is a reload

		// Load config
		const disableExtensions = cli ? cli['disable-extensions'] : undefined;
		this.load(configuration, true, disableExtensions);
	}

	private getUrl(windowConfiguration: INativeWindowConfiguration): string {

		// Set window ID
		windowConfiguration.windowId = this._win.id;
		windowConfiguration.sessionId = `window:${this._win.id}`;
		windowConfiguration.logLevel = this.logService.getLevel();

		// Set zoomlevel
		const windowConfig = this.configurationService.getValue<IWindowSettings>('window');
		const zoomLevel = windowConfig?.zoomLevel;
		if (typeof zoomLevel === 'number') {
			windowConfiguration.zoomLevel = zoomLevel;
		}

		// Set fullscreen state
		windowConfiguration.fullscreen = this.isFullScreen;

		// Set Accessibility Config
		let autoDetectHighContrast = true;
		if (windowConfig?.autoDetectHighContrast === false) {
			autoDetectHighContrast = false;
		}
		windowConfiguration.highContrast = isWindows && autoDetectHighContrast && nativeTheme.shouldUseInvertedColorScheme;
		windowConfiguration.accessibilitySupport = app.accessibilitySupportEnabled;

		// Title style related
		windowConfiguration.maximized = this._win.isMaximized();

		// Dump Perf Counters
		windowConfiguration.perfEntries = perf.exportEntries();

		// Parts splash
		windowConfiguration.partsSplashPath = path.join(this.environmentService.userDataPath, 'rapid_render.json');

		// Config (combination of process.argv and window configuration)
		const environment = parseArgs(process.argv, OPTIONS);
		const config = Object.assign(environment, windowConfiguration);
		for (const key in config) {
			const configValue = (config as any)[key];
			if (configValue === undefined || configValue === null || configValue === '' || configValue === false) {
				delete (config as any)[key]; // only send over properties that have a true value
			}
		}

		// In the unlikely event of the URL becoming larger than 2MB, remove parts of
		// it that are not under our control. Mainly, the user environment can be very
		// large depending on user configuration, so we can only remove it in that case.
		let configUrl = this.doGetUrl(config);
		if (configUrl.length > CodeWindow.MAX_URL_LENGTH) {
			delete config.userEnv;
			this.logService.warn('Application URL exceeds maximum of 2MB and was shortened.');

			configUrl = this.doGetUrl(config);

			if (configUrl.length > CodeWindow.MAX_URL_LENGTH) {
				this.logService.error('Application URL exceeds maximum of 2MB and cannot be loaded.');
			}
		}

		return configUrl;
	}

	private doGetUrl(config: object): string {
		return `${require.toUrl('vs/code/electron-browser/workbench/workbench.html')}?config=${encodeURIComponent(JSON.stringify(config))}`;
	}

	serializeWindowState(): IWindowState {
		if (!this._win) {
			return defaultWindowState();
		}

		// fullscreen gets special treatment
		if (this.isFullScreen) {
			const display = screen.getDisplayMatching(this.getBounds());

			const defaultState = defaultWindowState();

			const res = {
				mode: WindowMode.Fullscreen,
				display: display ? display.id : undefined,

				// Still carry over window dimensions from previous sessions
				// if we can compute it in fullscreen state.
				// does not seem possible in all cases on Linux for example
				// (https://github.com/Microsoft/vscode/issues/58218) so we
				// fallback to the defaults in that case.
				width: this.windowState.width || defaultState.width,
				height: this.windowState.height || defaultState.height,
				x: this.windowState.x || 0,
				y: this.windowState.y || 0
			};

			return res;
		}

		const state: IWindowState = Object.create(null);
		let mode: WindowMode;

		// get window mode
		if (!isMacintosh && this._win.isMaximized()) {
			mode = WindowMode.Maximized;
		} else {
			mode = WindowMode.Normal;
		}

		// we don't want to save minimized state, only maximized or normal
		if (mode === WindowMode.Maximized) {
			state.mode = WindowMode.Maximized;
		} else {
			state.mode = WindowMode.Normal;
		}

		// only consider non-minimized window states
		if (mode === WindowMode.Normal || mode === WindowMode.Maximized) {
			let bounds: Rectangle;
			if (mode === WindowMode.Normal) {
				bounds = this.getBounds();
			} else {
				bounds = this._win.getNormalBounds(); // make sure to persist the normal bounds when maximized to be able to restore them
			}

			state.x = bounds.x;
			state.y = bounds.y;
			state.width = bounds.width;
			state.height = bounds.height;
		}

		return state;
	}

	private restoreWindowState(state?: IWindowState): [IWindowState, boolean? /* has multiple displays */] {
		let hasMultipleDisplays = false;
		if (state) {
			try {
				const displays = screen.getAllDisplays();
				hasMultipleDisplays = displays.length > 1;

				state = this.validateWindowState(state, displays);
			} catch (err) {
				this.logService.warn(`Unexpected error validating window state: ${err}\n${err.stack}`); // somehow display API can be picky about the state to validate
			}
		}

		return [state || defaultWindowState(), hasMultipleDisplays];
	}

	private validateWindowState(state: IWindowState, displays: Display[]): IWindowState | undefined {
		this.logService.trace(`window#validateWindowState: validating window state on ${displays.length} display(s)`, state);

		if (typeof state.x !== 'number'
			|| typeof state.y !== 'number'
			|| typeof state.width !== 'number'
			|| typeof state.height !== 'number'
		) {
			this.logService.trace('window#validateWindowState: unexpected type of state values');
			return undefined;
		}

		if (state.width <= 0 || state.height <= 0) {
			this.logService.trace('window#validateWindowState: unexpected negative values');
			return undefined;
		}

		// Single Monitor: be strict about x/y positioning
		// macOS & Linux: these OS seem to be pretty good in ensuring that a window is never outside of it's bounds.
		// Windows: it is possible to have a window with a size that makes it fall out of the window. our strategy
		//          is to try as much as possible to keep the window in the monitor bounds. we are not as strict as
		//          macOS and Linux and allow the window to exceed the monitor bounds as long as the window is still
		//          some pixels (128) visible on the screen for the user to drag it back.
		if (displays.length === 1) {
			const displayWorkingArea = this.getWorkingArea(displays[0]);
			if (displayWorkingArea) {
				this.logService.trace('window#validateWindowState: 1 monitor working area', displayWorkingArea);

				function ensureStateInDisplayWorkingArea(): void {
					if (!state || typeof state.x !== 'number' || typeof state.y !== 'number' || !displayWorkingArea) {
						return;
					}

					if (state.x < displayWorkingArea.x) {
						// prevent window from falling out of the screen to the left
						state.x = displayWorkingArea.x;
					}

					if (state.y < displayWorkingArea.y) {
						// prevent window from falling out of the screen to the top
						state.y = displayWorkingArea.y;
					}
				}

				// ensure state is not outside display working area (top, left)
				ensureStateInDisplayWorkingArea();

				if (state.width > displayWorkingArea.width) {
					// prevent window from exceeding display bounds width
					state.width = displayWorkingArea.width;
				}

				if (state.height > displayWorkingArea.height) {
					// prevent window from exceeding display bounds height
					state.height = displayWorkingArea.height;
				}

				if (state.x > (displayWorkingArea.x + displayWorkingArea.width - 128)) {
					// prevent window from falling out of the screen to the right with
					// 128px margin by positioning the window to the far right edge of
					// the screen
					state.x = displayWorkingArea.x + displayWorkingArea.width - state.width;
				}

				if (state.y > (displayWorkingArea.y + displayWorkingArea.height - 128)) {
					// prevent window from falling out of the screen to the bottom with
					// 128px margin by positioning the window to the far bottom edge of
					// the screen
					state.y = displayWorkingArea.y + displayWorkingArea.height - state.height;
				}

				// again ensure state is not outside display working area
				// (it may have changed from the previous validation step)
				ensureStateInDisplayWorkingArea();
			}

			return state;
		}

		// Multi Montior (fullscreen): try to find the previously used display
		if (state.display && state.mode === WindowMode.Fullscreen) {
			const display = displays.filter(d => d.id === state.display)[0];
			if (display && typeof display.bounds?.x === 'number' && typeof display.bounds?.y === 'number') {
				this.logService.trace('window#validateWindowState: restoring fullscreen to previous display');

				const defaults = defaultWindowState(WindowMode.Fullscreen); // make sure we have good values when the user restores the window
				defaults.x = display.bounds.x; // carefull to use displays x/y position so that the window ends up on the correct monitor
				defaults.y = display.bounds.y;

				return defaults;
			}
		}

		// Multi Monitor (non-fullscreen): ensure window is within display bounds
		const display = screen.getDisplayMatching({ x: state.x, y: state.y, width: state.width, height: state.height });
		const displayWorkingArea = this.getWorkingArea(display);
		if (
			display &&														// we have a display matching the desired bounds
			displayWorkingArea &&											// we have valid working area bounds
			state.x + state.width > displayWorkingArea.x &&					// prevent window from falling out of the screen to the left
			state.y + state.height > displayWorkingArea.y &&				// prevent window from falling out of the screen to the top
			state.x < displayWorkingArea.x + displayWorkingArea.width &&	// prevent window from falling out of the screen to the right
			state.y < displayWorkingArea.y + displayWorkingArea.height		// prevent window from falling out of the screen to the bottom
		) {
			this.logService.trace('window#validateWindowState: multi-monitor working area', displayWorkingArea);

			return state;
		}

		return undefined;
	}

	private getWorkingArea(display: Display): Rectangle | undefined {

		// Prefer the working area of the display to account for taskbars on the
		// desktop being positioned somewhere (https://github.com/Microsoft/vscode/issues/50830).
		//
		// Linux X11 sessions sometimes report wrong display bounds, so we validate
		// the reported sizes are positive.
		if (display.workArea.width > 0 && display.workArea.height > 0) {
			return display.workArea;
		}

		if (display.bounds.width > 0 && display.bounds.height > 0) {
			return display.bounds;
		}

		return undefined;
	}

	getBounds(): Rectangle {
		const pos = this._win.getPosition();
		const dimension = this._win.getSize();

		return { x: pos[0], y: pos[1], width: dimension[0], height: dimension[1] };
	}

	toggleFullScreen(): void {
		this.setFullScreen(!this.isFullScreen);
	}

	private setFullScreen(fullscreen: boolean): void {

		// Set fullscreen state
		if (this.useNativeFullScreen()) {
			this.setNativeFullScreen(fullscreen);
		} else {
			this.setSimpleFullScreen(fullscreen);
		}

		// Events
		this.sendWhenReady(fullscreen ? 'vscode:enterFullScreen' : 'vscode:leaveFullScreen');

		// Respect configured menu bar visibility or default to toggle if not set
		if (this.currentMenuBarVisibility) {
			this.setMenuBarVisibility(this.currentMenuBarVisibility, false);
		}
	}

	get isFullScreen(): boolean { return this._win.isFullScreen() || this._win.isSimpleFullScreen(); }

	private setNativeFullScreen(fullscreen: boolean): void {
		if (this._win.isSimpleFullScreen()) {
			this._win.setSimpleFullScreen(false);
		}

		this._win.setFullScreen(fullscreen);
	}

	private setSimpleFullScreen(fullscreen: boolean): void {
		if (this._win.isFullScreen()) {
			this._win.setFullScreen(false);
		}

		this._win.setSimpleFullScreen(fullscreen);
		this._win.webContents.focus(); // workaround issue where focus is not going into window
	}

	private useNativeFullScreen(): boolean {
		const windowConfig = this.configurationService.getValue<IWindowSettings>('window');
		if (!windowConfig || typeof windowConfig.nativeFullScreen !== 'boolean') {
			return true; // default
		}

		if (windowConfig.nativeTabs) {
			return true; // https://github.com/electron/electron/issues/16142
		}

		return windowConfig.nativeFullScreen !== false;
	}

	isMinimized(): boolean {
		return this._win.isMinimized();
	}

	private getMenuBarVisibility(): MenuBarVisibility {
		let menuBarVisibility = getMenuBarVisibility(this.configurationService, this.environmentService, !!this.config?.extensionDevelopmentPath);
		if (['visible', 'toggle', 'hidden'].indexOf(menuBarVisibility) < 0) {
			menuBarVisibility = 'default';
		}

		return menuBarVisibility;
	}

	private setMenuBarVisibility(visibility: MenuBarVisibility, notify: boolean = true): void {
		if (isMacintosh) {
			return; // ignore for macOS platform
		}

		if (visibility === 'toggle') {
			if (notify) {
				this.send('vscode:showInfoMessage', nls.localize('hiddenMenuBar', "You can still access the menu bar by pressing the Alt-key."));
			}
		}

		if (visibility === 'hidden') {
			// for some weird reason that I have no explanation for, the menu bar is not hiding when calling
			// this without timeout (see https://github.com/Microsoft/vscode/issues/19777). there seems to be
			// a timing issue with us opening the first window and the menu bar getting created. somehow the
			// fact that we want to hide the menu without being able to bring it back via Alt key makes Electron
			// still show the menu. Unable to reproduce from a simple Hello World application though...
			setTimeout(() => {
				this.doSetMenuBarVisibility(visibility);
			});
		} else {
			this.doSetMenuBarVisibility(visibility);
		}
	}

	private doSetMenuBarVisibility(visibility: MenuBarVisibility): void {
		const isFullscreen = this.isFullScreen;

		switch (visibility) {
			case ('default'):
				this._win.setMenuBarVisibility(!isFullscreen);
				this._win.autoHideMenuBar = isFullscreen;
				break;

			case ('visible'):
				this._win.setMenuBarVisibility(true);
				this._win.autoHideMenuBar = false;
				break;

			case ('toggle'):
				this._win.setMenuBarVisibility(false);
				this._win.autoHideMenuBar = true;
				break;

			case ('hidden'):
				this._win.setMenuBarVisibility(false);
				this._win.autoHideMenuBar = false;
				break;
		}
	}

	handleTitleDoubleClick(): void {

		// Respect system settings on mac with regards to title click on windows title
		if (isMacintosh) {
			const action = systemPreferences.getUserDefault('AppleActionOnDoubleClick', 'string');
			switch (action) {
				case 'Minimize':
					this.win.minimize();
					break;
				case 'None':
					break;
				case 'Maximize':
				default:
					if (this.win.isMaximized()) {
						this.win.unmaximize();
					} else {
						this.win.maximize();
					}
			}
		}

		// Linux/Windows: just toggle maximize/minimized state
		else {
			if (this.win.isMaximized()) {
				this.win.unmaximize();
			} else {
				this.win.maximize();
			}
		}
	}

	close(): void {
		if (this._win) {
			this._win.close();
		}
	}

	sendWhenReady(channel: string, ...args: any[]): void {
		if (this.isReady) {
			this.send(channel, ...args);
		} else {
			this.ready().then(() => this.send(channel, ...args));
		}
	}

	send(channel: string, ...args: any[]): void {
		if (this._win) {
			this._win.webContents.send(channel, ...args);
		}
	}

	updateTouchBar(groups: ISerializableCommandAction[][]): void {
		if (!isMacintosh) {
			return; // only supported on macOS
		}

		// Update segments for all groups. Setting the segments property
		// of the group directly prevents ugly flickering from happening
		this.touchBarGroups.forEach((touchBarGroup, index) => {
			const commands = groups[index];
			touchBarGroup.segments = this.createTouchBarGroupSegments(commands);
		});
	}

	private createTouchBar(): void {
		if (!isMacintosh) {
			return; // only supported on macOS
		}

		// To avoid flickering, we try to reuse the touch bar group
		// as much as possible by creating a large number of groups
		// for reusing later.
		for (let i = 0; i < 10; i++) {
			const groupTouchBar = this.createTouchBarGroup();
			this.touchBarGroups.push(groupTouchBar);
		}

		this._win.setTouchBar(new TouchBar({ items: this.touchBarGroups }));
	}

	private createTouchBarGroup(items: ISerializableCommandAction[] = []): TouchBarSegmentedControl {

		// Group Segments
		const segments = this.createTouchBarGroupSegments(items);

		// Group Control
		const control = new TouchBar.TouchBarSegmentedControl({
			segments,
			mode: 'buttons',
			segmentStyle: 'automatic',
			change: (selectedIndex) => {
				this.sendWhenReady('vscode:runAction', { id: (control.segments[selectedIndex] as ITouchBarSegment).id, from: 'touchbar' });
			}
		});

		return control;
	}

	private createTouchBarGroupSegments(items: ISerializableCommandAction[] = []): ITouchBarSegment[] {
		const segments: ITouchBarSegment[] = items.map(item => {
			let icon: NativeImage | undefined;
			if (item.icon && !ThemeIcon.isThemeIcon(item.icon) && item.icon?.dark?.scheme === 'file') {
				icon = nativeImage.createFromPath(URI.revive(item.icon.dark).fsPath);
				if (icon.isEmpty()) {
					icon = undefined;
				}
			}

			let title: string;
			if (typeof item.title === 'string') {
				title = item.title;
			} else {
				title = item.title.value;
			}

			return {
				id: item.id,
				label: !icon ? title : undefined,
				icon
			};
		});

		return segments;
	}

	dispose(): void {
		super.dispose();

		if (this.showTimeoutHandle) {
			clearTimeout(this.showTimeoutHandle);
		}

		this._win = null!; // Important to dereference the window object to allow for GC
	}
}<|MERGE_RESOLUTION|>--- conflicted
+++ resolved
@@ -656,10 +656,8 @@
 			this.currentMenuBarVisibility = newMenuBarVisibility;
 			this.setMenuBarVisibility(newMenuBarVisibility);
 		}
-<<<<<<< HEAD
 
 		this.applyTransparency(this.configurationService.getValue<IWindowSettings>('window'));
-=======
 		// Do not set to empty configuration at startup if setting is empty to not override configuration through CLI options:
 		const newHttpProxy = (this.configurationService.getValue<string>('http.proxy') || '').trim() || undefined;
 		if (newHttpProxy !== this.currentHttpProxy) {
@@ -670,7 +668,6 @@
 				pacScript: '',
 			});
 		}
->>>>>>> 1c8b50b9
 	}
 
 	addTabbedWindow(window: ICodeWindow): void {
